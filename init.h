/*
 * Copyright (C) 1996-2002,2007,2010,2012-2013,2016 Michael R. Elkins <me@mutt.org>
 * Copyright (C) 2004 g10 Code GmbH
 *
 *     This program is free software; you can redistribute it and/or modify
 *     it under the terms of the GNU General Public License as published by
 *     the Free Software Foundation; either version 2 of the License, or
 *     (at your option) any later version.
 *
 *     This program is distributed in the hope that it will be useful,
 *     but WITHOUT ANY WARRANTY; without even the implied warranty of
 *     MERCHANTABILITY or FITNESS FOR A PARTICULAR PURPOSE.  See the
 *     GNU General Public License for more details.
 *
 *     You should have received a copy of the GNU General Public License
 *     along with this program; if not, write to the Free Software
 *     Foundation, Inc., 51 Franklin Street, Fifth Floor, Boston, MA  02110-1301, USA.
 */

#ifdef _MAKEDOC
# include "config.h"
# include "doc/makedoc-defs.h"
#else
# include "sort.h"
#endif

#include "buffy.h"

#ifndef _MAKEDOC
#define DT_MASK		0x0f
#define DT_BOOL		1 /* boolean option */
#define DT_NUM		2 /* a number */
#define DT_STR		3 /* a string */
#define DT_PATH		4 /* a pathname */
#define DT_QUAD		5 /* quad-option (yes/no/ask-yes/ask-no) */
#define DT_SORT		6 /* sorting methods */
#define DT_RX		7 /* regular expressions */
#define DT_MAGIC	8 /* mailbox type */
#define DT_SYN		9 /* synonym for another variable */
#define DT_ADDR	       10 /* e-mail address */

#define DTYPE(x) ((x) & DT_MASK)

/* subtypes */
#define DT_SUBTYPE_MASK	0xff0
#define DT_SORT_ALIAS	0x10
#define DT_SORT_BROWSER 0x20
#define DT_SORT_KEYS	0x40
#define DT_SORT_AUX	0x80
#define DT_SORT_SIDEBAR	0x100

/* flags to parse_set() */
#define MUTT_SET_INV	(1<<0)	/* default is to invert all vars */
#define MUTT_SET_UNSET	(1<<1)	/* default is to unset all vars */
#define MUTT_SET_RESET	(1<<2)	/* default is to reset all vars to default */

/* forced redraw/resort types */
#define R_NONE		0
#define R_INDEX		(1<<0)
#define R_PAGER		(1<<1)
#define R_RESORT	(1<<2)	/* resort the mailbox */
#define R_RESORT_SUB	(1<<3)	/* resort subthreads */
#define R_RESORT_INIT	(1<<4)  /* resort from scratch */
#define R_TREE		(1<<5)  /* redraw the thread tree */
#define R_REFLOW        (1<<6)  /* reflow window layout */
#define R_SIDEBAR       (1<<7)  /* redraw the sidebar */
#define R_BOTH		(R_INDEX | R_PAGER)
#define R_RESORT_BOTH	(R_RESORT | R_RESORT_SUB)

struct option_t
{
  char *option;
  short type;
  short flags;
  unsigned long data;
  unsigned long init; /* initial value */
};

#define UL (unsigned long)

#endif /* _MAKEDOC */

#ifndef ISPELL
#define ISPELL "ispell"
#endif

struct option_t MuttVars[] = {
  /*++*/
  { "abort_nosubject",	DT_QUAD, R_NONE, OPT_SUBJECT, MUTT_ASKYES },
  /*
  ** .pp
  ** If set to \fIyes\fP, when composing messages and no subject is given
  ** at the subject prompt, composition will be aborted.  If set to
  ** \fIno\fP, composing messages with no subject given at the subject
  ** prompt will never be aborted.
  */
  { "abort_unmodified",	DT_QUAD, R_NONE, OPT_ABORT, MUTT_YES },
  /*
  ** .pp
  ** If set to \fIyes\fP, composition will automatically abort after
  ** editing the message body if no changes are made to the file (this
  ** check only happens after the \fIfirst\fP edit of the file).  When set
  ** to \fIno\fP, composition will never be aborted.
  */
  { "alias_file",	DT_PATH, R_NONE, UL &AliasFile, UL "~/.muttrc" },
  /*
  ** .pp
  ** The default file in which to save aliases created by the
  ** \fC$<create-alias>\fP function. Entries added to this file are
  ** encoded in the character set specified by $$config_charset if it
  ** is \fIset\fP or the current character set otherwise.
  ** .pp
  ** \fBNote:\fP Mutt will not automatically source this file; you must
  ** explicitly use the ``$source'' command for it to be executed in case
  ** this option points to a dedicated alias file.
  ** .pp
  ** The default for this option is the currently used muttrc file, or
  ** ``~/.muttrc'' if no user muttrc was found.
  */
  { "alias_format",	DT_STR,  R_NONE, UL &AliasFmt, UL "%4n %2f %t %-10a   %r" },
  /*
  ** .pp
  ** Specifies the format of the data displayed for the ``$alias'' menu.  The
  ** following \fCprintf(3)\fP-style sequences are available:
  ** .dl
  ** .dt %a .dd alias name
  ** .dt %f .dd flags - currently, a ``d'' for an alias marked for deletion
  ** .dt %n .dd index number
  ** .dt %r .dd address which alias expands to
  ** .dt %t .dd character which indicates if the alias is tagged for inclusion
  ** .de
  */
  { "allow_8bit",	DT_BOOL, R_NONE, OPTALLOW8BIT, 1 },
  /*
  ** .pp
  ** Controls whether 8-bit data is converted to 7-bit using either Quoted-
  ** Printable or Base64 encoding when sending mail.
  */
  { "allow_ansi",      DT_BOOL, R_NONE, OPTALLOWANSI, 0 },
  /*
  ** .pp
  ** Controls whether ANSI color codes in messages (and color tags in
  ** rich text messages) are to be interpreted.
  ** Messages containing these codes are rare, but if this option is \fIset\fP,
  ** their text will be colored accordingly. Note that this may override
  ** your color choices, and even present a security problem, since a
  ** message could include a line like
  ** .ts
  ** [-- PGP output follows ...
  ** .te
  ** .pp
  ** and give it the same color as your attachment color (see also
  ** $$crypt_timestamp).
  */
  { "arrow_cursor",	DT_BOOL, R_BOTH, OPTARROWCURSOR, 0 },
  /*
  ** .pp
  ** When \fIset\fP, an arrow (``->'') will be used to indicate the current entry
  ** in menus instead of highlighting the whole line.  On slow network or modem
  ** links this will make response faster because there is less that has to
  ** be redrawn on the screen when moving to the next or previous entries
  ** in the menu.
  */
  { "ascii_chars",	DT_BOOL, R_BOTH, OPTASCIICHARS, 0 },
  /*
  ** .pp
  ** If \fIset\fP, Mutt will use plain ASCII characters when displaying thread
  ** and attachment trees, instead of the default \fIACS\fP characters.
  */
  { "askbcc",		DT_BOOL, R_NONE, OPTASKBCC, 0 },
  /*
  ** .pp
  ** If \fIset\fP, Mutt will prompt you for blind-carbon-copy (Bcc) recipients
  ** before editing an outgoing message.
  */
  { "askcc",		DT_BOOL, R_NONE, OPTASKCC, 0 },
  /*
  ** .pp
  ** If \fIset\fP, Mutt will prompt you for carbon-copy (Cc) recipients before
  ** editing the body of an outgoing message.
  */
#ifdef USE_NNTP
  { "ask_follow_up",	DT_BOOL, R_NONE, OPTASKFOLLOWUP, 0 },
  /*
  ** .pp
  ** If set, Mutt will prompt you for follow-up groups before editing
  ** the body of an outgoing message.
  */
  { "ask_x_comment_to",	DT_BOOL, R_NONE, OPTASKXCOMMENTTO, 0 },
  /*
  ** .pp
  ** If set, Mutt will prompt you for x-comment-to field before editing
  ** the body of an outgoing message.
  */
#endif
  { "assumed_charset", DT_STR, R_NONE, UL &AssumedCharset, UL 0},
  /*
  ** .pp
  ** This variable is a colon-separated list of character encoding
  ** schemes for messages without character encoding indication.
  ** Header field values and message body content without character encoding
  ** indication would be assumed that they are written in one of this list.
  ** By default, all the header fields and message body without any charset
  ** indication are assumed to be in ``us-ascii''.
  ** .pp
  ** For example, Japanese users might prefer this:
  ** .ts
  ** set assumed_charset="iso-2022-jp:euc-jp:shift_jis:utf-8"
  ** .te
  ** .pp
  ** However, only the first content is valid for the message body.
  */
  { "attach_charset",    DT_STR,  R_NONE, UL &AttachCharset, UL 0 },
  /*
  ** .pp
  ** This variable is a colon-separated list of character encoding
  ** schemes for text file attachments. Mutt uses this setting to guess
  ** which encoding files being attached are encoded in to convert them to
  ** a proper character set given in $$send_charset.
  ** .pp
  ** If \fIunset\fP, the value of $$charset will be used instead.
  ** For example, the following configuration would work for Japanese
  ** text handling:
  ** .ts
  ** set attach_charset="iso-2022-jp:euc-jp:shift_jis:utf-8"
  ** .te
  ** .pp
  ** Note: for Japanese users, ``iso-2022-*'' must be put at the head
  ** of the value as shown above if included.
  */
  { "attach_format",	DT_STR,  R_NONE, UL &AttachFormat, UL "%u%D%I %t%4n %T%.40d%> [%.7m/%.10M, %.6e%?C?, %C?, %s] " },
  /*
  ** .pp
  ** This variable describes the format of the ``attachment'' menu.  The
  ** following \fCprintf(3)\fP-style sequences are understood:
  ** .dl
  ** .dt %C  .dd charset
  ** .dt %c  .dd requires charset conversion (``n'' or ``c'')
  ** .dt %D  .dd deleted flag
  ** .dt %d  .dd description
  ** .dt %e  .dd MIME content-transfer-encoding
  ** .dt %f  .dd filename
  ** .dt %I  .dd disposition (``I'' for inline, ``A'' for attachment)
  ** .dt %m  .dd major MIME type
  ** .dt %M  .dd MIME subtype
  ** .dt %n  .dd attachment number
  ** .dt %Q  .dd ``Q'', if MIME part qualifies for attachment counting
  ** .dt %s  .dd size
  ** .dt %t  .dd tagged flag
  ** .dt %T  .dd graphic tree characters
  ** .dt %u  .dd unlink (=to delete) flag
  ** .dt %X  .dd number of qualifying MIME parts in this part and its children
  **             (please see the ``$attachments'' section for possible speed effects)
  ** .dt %>X .dd right justify the rest of the string and pad with character ``X''
  ** .dt %|X .dd pad to the end of the line with character ``X''
  ** .dt %*X .dd soft-fill with character ``X'' as pad
  ** .de
  ** .pp
  ** For an explanation of ``soft-fill'', see the $$index_format documentation.
  */
  { "attach_sep",	DT_STR,	 R_NONE, UL &AttachSep, UL "\n" },
  /*
  ** .pp
  ** The separator to add between attachments when operating (saving,
  ** printing, piping, etc) on a list of tagged attachments.
  */
  { "attach_split",	DT_BOOL, R_NONE, OPTATTACHSPLIT, 1 },
  /*
  ** .pp
  ** If this variable is \fIunset\fP, when operating (saving, printing, piping,
  ** etc) on a list of tagged attachments, Mutt will concatenate the
  ** attachments and will operate on them as a single attachment. The
  ** $$attach_sep separator is added after each attachment. When \fIset\fP,
  ** Mutt will operate on the attachments one by one.
  */
  { "attribution",	DT_STR,	 R_NONE, UL &Attribution, UL "On %d, %n wrote:" },
  /*
  ** .pp
  ** This is the string that will precede a message which has been included
  ** in a reply.  For a full listing of defined \fCprintf(3)\fP-like sequences see
  ** the section on $$index_format.
  */
  { "auto_tag",		DT_BOOL, R_NONE, OPTAUTOTAG, 0 },
  /*
  ** .pp
  ** When \fIset\fP, functions in the \fIindex\fP menu which affect a message
  ** will be applied to all tagged messages (if there are any).  When
  ** unset, you must first use the \fC<tag-prefix>\fP function (bound to ``;''
  ** by default) to make the next function apply to all tagged messages.
  */
  { "autoedit",		DT_BOOL, R_NONE, OPTAUTOEDIT, 0 },
  /*
  ** .pp
  ** When \fIset\fP along with $$edit_headers, Mutt will skip the initial
  ** send-menu (prompting for subject and recipients) and allow you to
  ** immediately begin editing the body of your
  ** message.  The send-menu may still be accessed once you have finished
  ** editing the body of your message.
  ** .pp
  ** .pp
  ** \fBNote:\fP when this option is \fIset\fP, you cannot use send-hooks that depend
  ** on the recipients when composing a new (non-reply) message, as the initial
  ** list of recipients is empty.
  ** .pp
  ** Also see $$fast_reply.
  */
  { "beep",		DT_BOOL, R_NONE, OPTBEEP, 1 },
  /*
  ** .pp
  ** If \fIset\fP, Mutt will call this command after a new message is received.
  ** See the $$status_format documentation for the values that can be formatted
  ** into this command.
  */
  { "new_mail_command",	DT_PATH, R_NONE, UL &NewMailCmd, UL NULL },
  /*
  ** .pp
  ** When this variable is \fIset\fP, mutt will beep when an error occurs.
  */
  { "beep_new",		DT_BOOL, R_NONE, OPTBEEPNEW, 0 },
  /*
  ** .pp
  ** When this variable is \fIset\fP, mutt will beep whenever it prints a message
  ** notifying you of new mail.  This is independent of the setting of the
  ** $$beep variable.
  */
  { "bounce",	DT_QUAD, R_NONE, OPT_BOUNCE, MUTT_ASKYES },
  /*
  ** .pp
  ** Controls whether you will be asked to confirm bouncing messages.
  ** If set to \fIyes\fP you don't get asked if you want to bounce a
  ** message. Setting this variable to \fIno\fP is not generally useful,
  ** and thus not recommended, because you are unable to bounce messages.
  */
  { "bounce_delivered", DT_BOOL, R_NONE, OPTBOUNCEDELIVERED, 1 },
  /*
  ** .pp
  ** When this variable is \fIset\fP, mutt will include Delivered-To headers when
  ** bouncing messages.  Postfix users may wish to \fIunset\fP this variable.
  */
  { "braille_friendly", DT_BOOL, R_NONE, OPTBRAILLEFRIENDLY, 0 },
  /*
  ** .pp
  ** When this variable is \fIset\fP, mutt will place the cursor at the beginning
  ** of the current line in menus, even when the $$arrow_cursor variable
  ** is \fIunset\fP, making it easier for blind persons using Braille displays to
  ** follow these menus.  The option is \fIunset\fP by default because many
  ** visual terminals don't permit making the cursor invisible.
  */
#ifdef USE_NNTP
  { "catchup_newsgroup", DT_QUAD, R_NONE, OPT_CATCHUP, MUTT_ASKYES },
  /*
  ** .pp
  ** If this variable is \fIset\fP, Mutt will mark all articles in newsgroup
  ** as read when you quit the newsgroup (catchup newsgroup).
  */
#endif
#if defined(USE_SSL)
  { "certificate_file",	DT_PATH, R_NONE, UL &SslCertFile, UL "~/.mutt_certificates" },
  /*
  ** .pp
  ** This variable specifies the file where the certificates you trust
  ** are saved. When an unknown certificate is encountered, you are asked
  ** if you accept it or not. If you accept it, the certificate can also
  ** be saved in this file and further connections are automatically
  ** accepted.
  ** .pp
  ** You can also manually add CA certificates in this file. Any server
  ** certificate that is signed with one of these CA certificates is
  ** also automatically accepted.
  ** .pp
  ** Example:
  ** .ts
  ** set certificate_file=~/.mutt/certificates
  ** .te
  **
  */
#endif
  { "charset",		DT_STR,	 R_NONE, UL &Charset, UL 0 },
  /*
  ** .pp
  ** Character set your terminal uses to display and enter textual data.
  ** It is also the fallback for $$send_charset.
  ** .pp
  ** Upon startup Mutt tries to derive this value from environment variables
  ** such as \fC$$$LC_CTYPE\fP or \fC$$$LANG\fP.
  ** .pp
  ** \fBNote:\fP It should only be set in case Mutt isn't able to determine the
  ** character set used correctly.
  */
  { "check_mbox_size",	DT_BOOL, R_NONE, OPTCHECKMBOXSIZE, 0 },
  /*
  ** .pp
  ** When this variable is \fIset\fP, mutt will use file size attribute instead of
  ** access time when checking for new mail in mbox and mmdf folders.
  ** .pp
  ** This variable is \fIunset\fP by default and should only be enabled when
  ** new mail detection for these folder types is unreliable or doesn't work.
  ** .pp
  ** Note that enabling this variable should happen before any ``$mailboxes''
  ** directives occur in configuration files regarding mbox or mmdf folders
  ** because mutt needs to determine the initial new mail status of such a
  ** mailbox by performing a fast mailbox scan when it is defined.
  ** Afterwards the new mail status is tracked by file size changes.
  */
  { "check_new",	DT_BOOL, R_NONE, OPTCHECKNEW, 1 },
  /*
  ** .pp
  ** \fBNote:\fP this option only affects \fImaildir\fP and \fIMH\fP style
  ** mailboxes.
  ** .pp
  ** When \fIset\fP, Mutt will check for new mail delivered while the
  ** mailbox is open.  Especially with MH mailboxes, this operation can
  ** take quite some time since it involves scanning the directory and
  ** checking each file to see if it has already been looked at.  If
  ** this variable is \fIunset\fP, no check for new mail is performed
  ** while the mailbox is open.
  */
  { "collapse_unread",	DT_BOOL, R_NONE, OPTCOLLAPSEUNREAD, 1 },
  /*
  ** .pp
  ** When \fIunset\fP, Mutt will not collapse a thread if it contains any
  ** unread messages.
  */
  { "compose_format",	DT_STR,	 R_BOTH, UL &ComposeFormat, UL "-- Mutt: Compose  [Approx. msg size: %l   Atts: %a]%>-" },
  /*
  ** .pp
  ** Controls the format of the status line displayed in the ``compose''
  ** menu.  This string is similar to $$status_format, but has its own
  ** set of \fCprintf(3)\fP-like sequences:
  ** .dl
  ** .dt %a .dd total number of attachments
  ** .dt %h .dd local hostname
  ** .dt %l .dd approximate size (in bytes) of the current message
  ** .dt %v .dd Mutt version string
  ** .de
  ** .pp
  ** See the text describing the $$status_format option for more
  ** information on how to set $$compose_format.
  */
  { "config_charset",	DT_STR,  R_NONE, UL &ConfigCharset, UL 0 },
  /*
  ** .pp
  ** When defined, Mutt will recode commands in rc files from this
  ** encoding to the current character set as specified by $$charset
  ** and aliases written to $$alias_file from the current character set.
  ** .pp
  ** Please note that if setting $$charset it must be done before
  ** setting $$config_charset.
  ** .pp
  ** Recoding should be avoided as it may render unconvertable
  ** characters as question marks which can lead to undesired
  ** side effects (for example in regular expressions).
  */
  { "confirmappend",	DT_BOOL, R_NONE, OPTCONFIRMAPPEND, 1 },
  /*
  ** .pp
  ** When \fIset\fP, Mutt will prompt for confirmation when appending messages to
  ** an existing mailbox.
  */
  { "confirmcreate",	DT_BOOL, R_NONE, OPTCONFIRMCREATE, 1 },
  /*
  ** .pp
  ** When \fIset\fP, Mutt will prompt for confirmation when saving messages to a
  ** mailbox which does not yet exist before creating it.
  */
  { "connect_timeout",	DT_NUM,	R_NONE, UL &ConnectTimeout, 30 },
  /*
  ** .pp
  ** Causes Mutt to timeout a network connection (for IMAP, POP or SMTP) after this
  ** many seconds if the connection is not able to be established.  A negative
  ** value causes Mutt to wait indefinitely for the connection attempt to succeed.
  */
  { "content_type",	DT_STR, R_NONE, UL &ContentType, UL "text/plain" },
  /*
  ** .pp
  ** Sets the default Content-Type for the body of newly composed messages.
  */
  { "copy",		DT_QUAD, R_NONE, OPT_COPY, MUTT_YES },
  /*
  ** .pp
  ** This variable controls whether or not copies of your outgoing messages
  ** will be saved for later references.  Also see $$record,
  ** $$save_name, $$force_name and ``$fcc-hook''.
  */
  { "pgp_autoencrypt",		DT_SYN,  R_NONE, UL "crypt_autoencrypt", 0 },
  { "crypt_autoencrypt",	DT_BOOL, R_NONE, OPTCRYPTAUTOENCRYPT, 0 },
  /*
  ** .pp
  ** Setting this variable will cause Mutt to always attempt to PGP
  ** encrypt outgoing messages.  This is probably only useful in
  ** connection to the ``$send-hook'' command.  It can be overridden
  ** by use of the pgp menu, when encryption is not required or
  ** signing is requested as well.  If $$smime_is_default is \fIset\fP,
  ** then OpenSSL is used instead to create S/MIME messages and
  ** settings can be overridden by use of the smime menu instead.
  ** (Crypto only)
  */
  { "crypt_autopgp",	DT_BOOL, R_NONE, OPTCRYPTAUTOPGP, 1 },
  /*
  ** .pp
  ** This variable controls whether or not mutt may automatically enable
  ** PGP encryption/signing for messages.  See also $$crypt_autoencrypt,
  ** $$crypt_replyencrypt,
  ** $$crypt_autosign, $$crypt_replysign and $$smime_is_default.
  */
  { "pgp_autosign", 	DT_SYN,  R_NONE, UL "crypt_autosign", 0 },
  { "crypt_autosign",	DT_BOOL, R_NONE, OPTCRYPTAUTOSIGN, 0 },
  /*
  ** .pp
  ** Setting this variable will cause Mutt to always attempt to
  ** cryptographically sign outgoing messages.  This can be overridden
  ** by use of the pgp menu, when signing is not required or
  ** encryption is requested as well. If $$smime_is_default is \fIset\fP,
  ** then OpenSSL is used instead to create S/MIME messages and settings can
  ** be overridden by use of the smime menu instead of the pgp menu.
  ** (Crypto only)
  */
  { "crypt_autosmime",	DT_BOOL, R_NONE, OPTCRYPTAUTOSMIME, 1 },
  /*
  ** .pp
  ** This variable controls whether or not mutt may automatically enable
  ** S/MIME encryption/signing for messages. See also $$crypt_autoencrypt,
  ** $$crypt_replyencrypt,
  ** $$crypt_autosign, $$crypt_replysign and $$smime_is_default.
  */
  { "crypt_confirmhook",	DT_BOOL, R_NONE, OPTCRYPTCONFIRMHOOK, 1 },
  /*
  ** .pp
  ** If set, then you will be prompted for confirmation of keys when using
  ** the \fIcrypt-hook\fP command.  If unset, no such confirmation prompt will
  ** be presented.  This is generally considered unsafe, especially where
  ** typos are concerned.
  */
  { "crypt_opportunistic_encrypt", DT_BOOL, R_NONE, OPTCRYPTOPPORTUNISTICENCRYPT, 0 },
  /*
  ** .pp
  ** Setting this variable will cause Mutt to automatically enable and
  ** disable encryption, based on whether all message recipient keys
  ** can be located by Mutt.
  ** .pp
  ** When this option is enabled, Mutt will enable/disable encryption
  ** each time the TO, CC, and BCC lists are edited.  If
  ** $$edit_headers is set, Mutt will also do so each time the message
  ** is edited.
  ** .pp
  ** While this is set, encryption can't be manually enabled/disabled.
  ** The pgp or smime menus provide a selection to temporarily disable
  ** this option for the current message.
  ** .pp
  ** If $$crypt_autoencrypt or $$crypt_replyencrypt enable encryption for
  ** a message, this option will be disabled for that message.  It can
  ** be manually re-enabled in the pgp or smime menus.
  ** (Crypto only)
   */
  { "pgp_replyencrypt",		DT_SYN,  R_NONE, UL "crypt_replyencrypt", 1  },
  { "crypt_replyencrypt",	DT_BOOL, R_NONE, OPTCRYPTREPLYENCRYPT, 1 },
  /*
  ** .pp
  ** If \fIset\fP, automatically PGP or OpenSSL encrypt replies to messages which are
  ** encrypted.
  ** (Crypto only)
  */
  { "pgp_replysign",	DT_SYN, R_NONE, UL "crypt_replysign", 0 },
  { "crypt_replysign",	DT_BOOL, R_NONE, OPTCRYPTREPLYSIGN, 0 },
  /*
  ** .pp
  ** If \fIset\fP, automatically PGP or OpenSSL sign replies to messages which are
  ** signed.
  ** .pp
  ** \fBNote:\fP this does not work on messages that are encrypted
  ** \fIand\fP signed!
  ** (Crypto only)
  */
  { "pgp_replysignencrypted",   DT_SYN,  R_NONE, UL "crypt_replysignencrypted", 0},
  { "crypt_replysignencrypted", DT_BOOL, R_NONE, OPTCRYPTREPLYSIGNENCRYPTED, 0 },
  /*
  ** .pp
  ** If \fIset\fP, automatically PGP or OpenSSL sign replies to messages
  ** which are encrypted. This makes sense in combination with
  ** $$crypt_replyencrypt, because it allows you to sign all
  ** messages which are automatically encrypted.  This works around
  ** the problem noted in $$crypt_replysign, that mutt is not able
  ** to find out whether an encrypted message is also signed.
  ** (Crypto only)
  */
  { "crypt_timestamp", DT_BOOL, R_NONE, OPTCRYPTTIMESTAMP, 1 },
  /*
  ** .pp
  ** If \fIset\fP, mutt will include a time stamp in the lines surrounding
  ** PGP or S/MIME output, so spoofing such lines is more difficult.
  ** If you are using colors to mark these lines, and rely on these,
  ** you may \fIunset\fP this setting.
  ** (Crypto only)
  */
  { "crypt_use_gpgme",  DT_BOOL, R_NONE, OPTCRYPTUSEGPGME, 0 },
  /*
  ** .pp
  ** This variable controls the use of the GPGME-enabled crypto backends.
  ** If it is \fIset\fP and Mutt was built with gpgme support, the gpgme code for
  ** S/MIME and PGP will be used instead of the classic code.  Note that
  ** you need to set this option in .muttrc; it won't have any effect when
  ** used interactively.
  ** .pp
  ** Note that the GPGME backend does not support creating old-style inline
  ** (traditional) PGP encrypted or signed messages (see $$pgp_autoinline).
  */
  { "crypt_use_pka", DT_BOOL, R_NONE, OPTCRYPTUSEPKA, 0 },
  /*
  ** .pp
  ** Controls whether mutt uses PKA
  ** (see http://www.g10code.de/docs/pka-intro.de.pdf) during signature
  ** verification (only supported by the GPGME backend).
  */
  { "pgp_verify_sig",   DT_SYN,  R_NONE, UL "crypt_verify_sig", 0},
  { "crypt_verify_sig",	DT_QUAD, R_NONE, OPT_VERIFYSIG, MUTT_YES },
  /*
  ** .pp
  ** If \fI``yes''\fP, always attempt to verify PGP or S/MIME signatures.
  ** If \fI``ask-*''\fP, ask whether or not to verify the signature.
  ** If \fI``no''\fP, never attempt to verify cryptographic signatures.
  ** (Crypto only)
  */
  { "date_format",	DT_STR,	 R_BOTH, UL &DateFmt, UL "!%a, %b %d, %Y at %I:%M:%S%p %Z" },
  /*
  ** .pp
  ** This variable controls the format of the date printed by the ``%d''
  ** sequence in $$index_format.  This is passed to the \fCstrftime(3)\fP
  ** function to process the date, see the man page for the proper syntax.
  ** .pp
  ** Unless the first character in the string is a bang (``!''), the month
  ** and week day names are expanded according to the locale specified in
  ** the variable $$locale. If the first character in the string is a
  ** bang, the bang is discarded, and the month and week day names in the
  ** rest of the string are expanded in the \fIC\fP locale (that is in US
  ** English).
  */
  { "default_hook",	DT_STR,	 R_NONE, UL &DefaultHook, UL "~f %s !~P | (~P ~C %s)" },
  /*
  ** .pp
  ** This variable controls how ``$message-hook'', ``$reply-hook'', ``$send-hook'',
  ** ``$send2-hook'', ``$save-hook'', and ``$fcc-hook'' will
  ** be interpreted if they are specified with only a simple regexp,
  ** instead of a matching pattern.  The hooks are expanded when they are
  ** declared, so a hook will be interpreted according to the value of this
  ** variable at the time the hook is declared.
  ** .pp
  ** The default value matches
  ** if the message is either from a user matching the regular expression
  ** given, or if it is from you (if the from address matches
  ** ``$alternates'') and is to or cc'ed to a user matching the given
  ** regular expression.
  */
  { "delete",		DT_QUAD, R_NONE, OPT_DELETE, MUTT_ASKYES },
  /*
  ** .pp
  ** Controls whether or not messages are really deleted when closing or
  ** synchronizing a mailbox.  If set to \fIyes\fP, messages marked for
  ** deleting will automatically be purged without prompting.  If set to
  ** \fIno\fP, messages marked for deletion will be kept in the mailbox.
  */
  { "delete_untag",	DT_BOOL, R_NONE, OPTDELETEUNTAG, 1 },
  /*
  ** .pp
  ** If this option is \fIset\fP, mutt will untag messages when marking them
  ** for deletion.  This applies when you either explicitly delete a message,
  ** or when you save it to another folder.
  */
  { "digest_collapse",	DT_BOOL, R_NONE, OPTDIGESTCOLLAPSE, 1},
  /*
  ** .pp
  ** If this option is \fIset\fP, mutt's received-attachments menu will not show the subparts of
  ** individual messages in a multipart/digest.  To see these subparts, press ``v'' on that menu.
  */
  { "display_filter",	DT_PATH, R_PAGER, UL &DisplayFilter, UL "" },
  /*
  ** .pp
  ** When set, specifies a command used to filter messages.  When a message
  ** is viewed it is passed as standard input to $$display_filter, and the
  ** filtered message is read from the standard output.
  */
#if defined(DL_STANDALONE) && defined(USE_DOTLOCK)
  { "dotlock_program",  DT_PATH, R_NONE, UL &MuttDotlock, UL BINDIR "/mutt_dotlock" },
  /*
  ** .pp
  ** Contains the path of the \fCmutt_dotlock(8)\fP binary to be used by
  ** mutt.
  */
#endif
  { "dsn_notify",	DT_STR,	 R_NONE, UL &DsnNotify, UL "" },
  /*
  ** .pp
  ** This variable sets the request for when notification is returned.  The
  ** string consists of a comma separated list (no spaces!) of one or more
  ** of the following: \fInever\fP, to never request notification,
  ** \fIfailure\fP, to request notification on transmission failure,
  ** \fIdelay\fP, to be notified of message delays, \fIsuccess\fP, to be
  ** notified of successful transmission.
  ** .pp
  ** Example:
  ** .ts
  ** set dsn_notify="failure,delay"
  ** .te
  ** .pp
  ** \fBNote:\fP when using $$sendmail for delivery, you should not enable
  ** this unless you are either using Sendmail 8.8.x or greater or a MTA
  ** providing a \fCsendmail(1)\fP-compatible interface supporting the \fC-N\fP option
  ** for DSN. For SMTP delivery, DSN support is auto-detected so that it
  ** depends on the server whether DSN will be used or not.
  */
  { "dsn_return",	DT_STR,	 R_NONE, UL &DsnReturn, UL "" },
  /*
  ** .pp
  ** This variable controls how much of your message is returned in DSN
  ** messages.  It may be set to either \fIhdrs\fP to return just the
  ** message header, or \fIfull\fP to return the full message.
  ** .pp
  ** Example:
  ** .ts
  ** set dsn_return=hdrs
  ** .te
  ** .pp
  ** \fBNote:\fP when using $$sendmail for delivery, you should not enable
  ** this unless you are either using Sendmail 8.8.x or greater or a MTA
  ** providing a \fCsendmail(1)\fP-compatible interface supporting the \fC-R\fP option
  ** for DSN. For SMTP delivery, DSN support is auto-detected so that it
  ** depends on the server whether DSN will be used or not.
  */
  { "duplicate_threads",	DT_BOOL, R_RESORT|R_RESORT_INIT|R_INDEX, OPTDUPTHREADS, 1 },
  /*
  ** .pp
  ** This variable controls whether mutt, when $$sort is set to \fIthreads\fP, threads
  ** messages with the same Message-Id together.  If it is \fIset\fP, it will indicate
  ** that it thinks they are duplicates of each other with an equals sign
  ** in the thread tree.
  */
  { "edit_headers",	DT_BOOL, R_NONE, OPTEDITHDRS, 0 },
  /*
  ** .pp
  ** This option allows you to edit the header of your outgoing messages
  ** along with the body of your message.
  ** .pp
  ** \fBNote\fP that changes made to the References: and Date: headers are
  ** ignored for interoperability reasons.
  */
  { "edit_hdrs",	DT_SYN,  R_NONE, UL "edit_headers", 0 },
  /*
  */
  { "editor",		DT_PATH, R_NONE, UL &Editor, 0 },
  /*
  ** .pp
  ** This variable specifies which editor is used by mutt.
  ** It defaults to the value of the \fC$$$VISUAL\fP, or \fC$$$EDITOR\fP, environment
  ** variable, or to the string ``vi'' if neither of those are set.
  ** .pp
  ** The \fC$$editor\fP string may contain a \fI%s\fP escape, which will be replaced by the name
  ** of the file to be edited.  If the \fI%s\fP escape does not appear in \fC$$editor\fP, a
  ** space and the name to be edited are appended.
  ** .pp
  ** The resulting string is then executed by running
  ** .ts
  ** sh -c 'string'
  ** .te
  ** .pp
  ** where \fIstring\fP is the expansion of \fC$$editor\fP described above.
  */
  { "encode_from",	DT_BOOL, R_NONE, OPTENCODEFROM, 0 },
  /*
  ** .pp
  ** When \fIset\fP, mutt will quoted-printable encode messages when
  ** they contain the string ``From '' (note the trailing space) in the beginning of a line.
  ** This is useful to avoid the tampering certain mail delivery and transport
  ** agents tend to do with messages (in order to prevent tools from
  ** misinterpreting the line as a mbox message separator).
  */
#if defined(USE_SSL_OPENSSL)
  { "entropy_file",	DT_PATH, R_NONE, UL &SslEntropyFile, 0 },
  /*
  ** .pp
  ** The file which includes random data that is used to initialize SSL
  ** library functions.
  */
#endif
  { "envelope_from_address", DT_ADDR, R_NONE, UL &EnvFrom, 0 },
  /*
  ** .pp
  ** Manually sets the \fIenvelope\fP sender for outgoing messages.
  ** This value is ignored if $$use_envelope_from is \fIunset\fP.
  */
  { "escape",		DT_STR,	 R_NONE, UL &EscChar, UL "~" },
  /*
  ** .pp
  ** Escape character to use for functions in the built-in editor.
  */
  { "fast_reply",	DT_BOOL, R_NONE, OPTFASTREPLY, 0 },
  /*
  ** .pp
  ** When \fIset\fP, the initial prompt for recipients and subject are skipped
  ** when replying to messages, and the initial prompt for subject is
  ** skipped when forwarding messages.
  ** .pp
  ** \fBNote:\fP this variable has no effect when the $$autoedit
  ** variable is \fIset\fP.
  */
  { "fcc_attach",	DT_QUAD, R_NONE, OPT_FCCATTACH, MUTT_YES },
  /*
  ** .pp
  ** This variable controls whether or not attachments on outgoing messages
  ** are saved along with the main body of your message.
  */
  { "fcc_clear",	DT_BOOL, R_NONE, OPTFCCCLEAR, 0 },
  /*
  ** .pp
  ** When this variable is \fIset\fP, FCCs will be stored unencrypted and
  ** unsigned, even when the actual message is encrypted and/or
  ** signed.
  ** (PGP only)
  */
  { "folder",		DT_PATH, R_NONE, UL &Maildir, UL "~/Mail" },
  /*
  ** .pp
  ** Specifies the default location of your mailboxes.  A ``+'' or ``='' at the
  ** beginning of a pathname will be expanded to the value of this
  ** variable.  Note that if you change this variable (from the default)
  ** value you need to make sure that the assignment occurs \fIbefore\fP
  ** you use ``+'' or ``='' for any other variables since expansion takes place
  ** when handling the ``$mailboxes'' command.
  */
  { "folder_format",	DT_STR,	 R_INDEX, UL &FolderFormat, UL "%2C %t %N %F %2l %-8.8u %-8.8g %8s %d %f" },
  /*
  ** .pp
  ** This variable allows you to customize the file browser display to your
  ** personal taste.  This string is similar to $$index_format, but has
  ** its own set of \fCprintf(3)\fP-like sequences:
  ** .dl
  ** .dt %C  .dd current file number
  ** .dt %d  .dd date/time folder was last modified
  ** .dt %D  .dd date/time folder was last modified using $$date_format.
  ** .dt %f  .dd filename (``/'' is appended to directory names,
  **             ``@'' to symbolic links and ``*'' to executable
  **             files)
  ** .dt %F  .dd file permissions
  ** .dt %g  .dd group name (or numeric gid, if missing)
  ** .dt %l  .dd number of hard links
  ** .dt %m  .dd number of messages in the mailbox *
  ** .dt %n  .dd number of unread messages in the mailbox *
  ** .dt %N  .dd N if mailbox has new mail, blank otherwise
  ** .dt %s  .dd size in bytes
  ** .dt %t  .dd ``*'' if the file is tagged, blank otherwise
  ** .dt %u  .dd owner name (or numeric uid, if missing)
  ** .dt %>X .dd right justify the rest of the string and pad with character ``X''
  ** .dt %|X .dd pad to the end of the line with character ``X''
  ** .dt %*X .dd soft-fill with character ``X'' as pad
  ** .de
  ** .pp
  ** For an explanation of ``soft-fill'', see the $$index_format documentation.
  ** .pp
  ** * = can be optionally printed if nonzero
  ** .pp
  ** %m, %n, and %N only work for monitored mailboxes.
  ** %m requires $$mail_check_stats to be set.
  ** %n requires $$mail_check_stats to be set (except for IMAP mailboxes).
  */
  { "followup_to",	DT_BOOL, R_NONE, OPTFOLLOWUPTO, 1 },
  /*
  ** .pp
  ** Controls whether or not the ``Mail-Followup-To:'' header field is
  ** generated when sending mail.  When \fIset\fP, Mutt will generate this
  ** field when you are replying to a known mailing list, specified with
  ** the ``$subscribe'' or ``$lists'' commands.
  ** .pp
  ** This field has two purposes.  First, preventing you from
  ** receiving duplicate copies of replies to messages which you send
  ** to mailing lists, and second, ensuring that you do get a reply
  ** separately for any messages sent to known lists to which you are
  ** not subscribed.
  ** .pp
  ** The header will contain only the list's address
  ** for subscribed lists, and both the list address and your own
  ** email address for unsubscribed lists.  Without this header, a
  ** group reply to your message sent to a subscribed list will be
  ** sent to both the list and your address, resulting in two copies
  ** of the same email for you.
  */
#ifdef USE_NNTP
  { "followup_to_poster", DT_QUAD, R_NONE, OPT_FOLLOWUPTOPOSTER, MUTT_ASKYES },
  /*
  ** .pp
  ** If this variable is \fIset\fP and the keyword "poster" is present in
  ** \fIFollowup-To\fP header, follow-up to newsgroup function is not
  ** permitted.  The message will be mailed to the submitter of the
  ** message via mail.
  */
#endif
  { "force_name",	DT_BOOL, R_NONE, OPTFORCENAME, 0 },
  /*
  ** .pp
  ** This variable is similar to $$save_name, except that Mutt will
  ** store a copy of your outgoing message by the username of the address
  ** you are sending to even if that mailbox does not exist.
  ** .pp
  ** Also see the $$record variable.
  */
  { "forward_decode",	DT_BOOL, R_NONE, OPTFORWDECODE, 1 },
  /*
  ** .pp
  ** Controls the decoding of complex MIME messages into \fCtext/plain\fP when
  ** forwarding a message.  The message header is also RFC2047 decoded.
  ** This variable is only used, if $$mime_forward is \fIunset\fP,
  ** otherwise $$mime_forward_decode is used instead.
  */
  { "forw_decode",	DT_SYN,  R_NONE, UL "forward_decode", 0 },
  /*
  */
  { "forward_decrypt",	DT_BOOL, R_NONE, OPTFORWDECRYPT, 1 },
  /*
  ** .pp
  ** Controls the handling of encrypted messages when forwarding a message.
  ** When \fIset\fP, the outer layer of encryption is stripped off.  This
  ** variable is only used if $$mime_forward is \fIset\fP and
  ** $$mime_forward_decode is \fIunset\fP.
  ** (PGP only)
  */
  { "forw_decrypt",	DT_SYN,  R_NONE, UL "forward_decrypt", 0 },
  /*
  */
  { "forward_edit",	DT_QUAD, R_NONE, OPT_FORWEDIT, MUTT_YES },
  /*
  ** .pp
  ** This quadoption controls whether or not the user is automatically
  ** placed in the editor when forwarding messages.  For those who always want
  ** to forward with no modification, use a setting of ``no''.
  */
  { "forward_format",	DT_STR,	 R_NONE, UL &ForwFmt, UL "[%a: %s]" },
  /*
  ** .pp
  ** This variable controls the default subject when forwarding a message.
  ** It uses the same format sequences as the $$index_format variable.
  */
  { "forw_format",	DT_SYN,  R_NONE, UL "forward_format", 0 },
  /*
  */
  { "forward_quote",	DT_BOOL, R_NONE, OPTFORWQUOTE, 0 },
  /*
  ** .pp
  ** When \fIset\fP, forwarded messages included in the main body of the
  ** message (when $$mime_forward is \fIunset\fP) will be quoted using
  ** $$indent_string.
  */
  { "forw_quote",	DT_SYN,  R_NONE, UL "forward_quote", 0 },
  /*
  */
  { "from",		DT_ADDR, R_NONE, UL &From, UL 0 },
  /*
  ** .pp
  ** When \fIset\fP, this variable contains a default from address.  It
  ** can be overridden using ``$my_hdr'' (including from a ``$send-hook'') and
  ** $$reverse_name.  This variable is ignored if $$use_from is \fIunset\fP.
  ** .pp
  ** This setting defaults to the contents of the environment variable \fC$$$EMAIL\fP.
  */
  { "gecos_mask",	DT_RX,	 R_NONE, UL &GecosMask, UL "^[^,]*" },
  /*
  ** .pp
  ** A regular expression used by mutt to parse the GECOS field of a password
  ** entry when expanding the alias.  The default value
  ** will return the string up to the first ``,'' encountered.
  ** If the GECOS field contains a string like ``lastname, firstname'' then you
  ** should set it to ``\fC.*\fP''.
  ** .pp
  ** This can be useful if you see the following behavior: you address an e-mail
  ** to user ID ``stevef'' whose full name is ``Steve Franklin''.  If mutt expands
  ** ``stevef'' to ``"Franklin" stevef@foo.bar'' then you should set the $$gecos_mask to
  ** a regular expression that will match the whole name so mutt will expand
  ** ``Franklin'' to ``Franklin, Steve''.
  */
#ifdef USE_NNTP
  { "group_index_format", DT_STR, R_BOTH, UL &GroupFormat, UL "%4C %M%N %5s  %-45.45f %d" },
  /*
  ** .pp
  ** This variable allows you to customize the newsgroup browser display to
  ** your personal taste.  This string is similar to ``$index_format'', but
  ** has its own set of printf()-like sequences:
  ** .dl
  ** .dt %C  .dd current newsgroup number
  ** .dt %d  .dd description of newsgroup (becomes from server)
  ** .dt %f  .dd newsgroup name
  ** .dt %M  .dd - if newsgroup not allowed for direct post (moderated for example)
  ** .dt %N  .dd N if newsgroup is new, u if unsubscribed, blank otherwise
  ** .dt %n  .dd number of new articles in newsgroup
  ** .dt %s  .dd number of unread articles in newsgroup
  ** .dt %>X .dd right justify the rest of the string and pad with character "X"
  ** .dt %|X .dd pad to the end of the line with character "X"
  ** .de
  */
#endif
  { "hdr_format",	DT_SYN,  R_NONE, UL "index_format", 0 },
  /*
  */
  { "hdrs",		DT_BOOL, R_NONE, OPTHDRS, 1 },
  /*
  ** .pp
  ** When \fIunset\fP, the header fields normally added by the ``$my_hdr''
  ** command are not created.  This variable \fImust\fP be unset before
  ** composing a new message or replying in order to take effect.  If \fIset\fP,
  ** the user defined header fields are added to every new message.
  */
  { "header",		DT_BOOL, R_NONE, OPTHEADER, 0 },
  /*
  ** .pp
  ** When \fIset\fP, this variable causes Mutt to include the header
  ** of the message you are replying to into the edit buffer.
  ** The $$weed setting applies.
  */
#ifdef USE_HCACHE
  { "header_cache", DT_PATH, R_NONE, UL &HeaderCache, 0 },
  /*
  ** .pp
  ** This variable points to the header cache database.
  ** If pointing to a directory Mutt will contain a header cache
  ** database file per folder, if pointing to a file that file will
  ** be a single global header cache. By default it is \fIunset\fP so no header
  ** caching will be used.
  ** .pp
  ** Header caching can greatly improve speed when opening POP, IMAP
  ** MH or Maildir folders, see ``$caching'' for details.
  */
#if defined(HAVE_QDBM) || defined(HAVE_TC)
  { "header_cache_compress", DT_BOOL, R_NONE, OPTHCACHECOMPRESS, 1 },
  /*
  ** .pp
  ** When mutt is compiled with qdbm or tokyocabinet as header cache backend,
  ** this option determines whether the database will be compressed.
  ** Compression results in database files roughly being one fifth
  ** of the usual diskspace, but the decompression can result in a
  ** slower opening of cached folder(s) which in general is still
  ** much faster than opening non header cached folders.
  */
#endif /* HAVE_QDBM */
#if defined(HAVE_GDBM) || defined(HAVE_DB4)
  { "header_cache_pagesize", DT_STR, R_NONE, UL &HeaderCachePageSize, UL "16384" },
  /*
  ** .pp
  ** When mutt is compiled with either gdbm or bdb4 as the header cache backend,
  ** this option changes the database page size.  Too large or too small
  ** values can waste space, memory, or CPU time. The default should be more
  ** or less optimal for most use cases.
  */
#endif /* HAVE_GDBM || HAVE_DB4 */
#endif /* USE_HCACHE */
  { "help",		DT_BOOL, R_BOTH|R_REFLOW, OPTHELP, 1 },
  /*
  ** .pp
  ** When \fIset\fP, help lines describing the bindings for the major functions
  ** provided by each menu are displayed on the first line of the screen.
  ** .pp
  ** \fBNote:\fP The binding will not be displayed correctly if the
  ** function is bound to a sequence rather than a single keystroke.  Also,
  ** the help line may not be updated if a binding is changed while Mutt is
  ** running.  Since this variable is primarily aimed at new users, neither
  ** of these should present a major problem.
  */
  { "hidden_host",	DT_BOOL, R_NONE, OPTHIDDENHOST, 0 },
  /*
  ** .pp
  ** When \fIset\fP, mutt will skip the host name part of $$hostname variable
  ** when adding the domain part to addresses.  This variable does not
  ** affect the generation of Message-IDs, and it will not lead to the
  ** cut-off of first-level domains.
  */
  { "hide_limited",	DT_BOOL, R_TREE|R_INDEX, OPTHIDELIMITED, 0 },
  /*
  ** .pp
  ** When \fIset\fP, mutt will not show the presence of messages that are hidden
  ** by limiting, in the thread tree.
  */
  { "hide_missing",	DT_BOOL, R_TREE|R_INDEX, OPTHIDEMISSING, 1 },
  /*
  ** .pp
  ** When \fIset\fP, mutt will not show the presence of missing messages in the
  ** thread tree.
  */
  { "hide_thread_subject", DT_BOOL, R_TREE|R_INDEX, OPTHIDETHREADSUBJECT, 1 },
  /*
  ** .pp
  ** When \fIset\fP, mutt will not show the subject of messages in the thread
  ** tree that have the same subject as their parent or closest previously
  ** displayed sibling.
  */
  { "hide_top_limited",	DT_BOOL, R_TREE|R_INDEX, OPTHIDETOPLIMITED, 0 },
  /*
  ** .pp
  ** When \fIset\fP, mutt will not show the presence of messages that are hidden
  ** by limiting, at the top of threads in the thread tree.  Note that when
  ** $$hide_limited is \fIset\fP, this option will have no effect.
  */
  { "hide_top_missing",	DT_BOOL, R_TREE|R_INDEX, OPTHIDETOPMISSING, 1 },
  /*
  ** .pp
  ** When \fIset\fP, mutt will not show the presence of missing messages at the
  ** top of threads in the thread tree.  Note that when $$hide_missing is
  ** \fIset\fP, this option will have no effect.
  */
  { "history",		DT_NUM,	 R_NONE, UL &HistSize, 10 },
  /*
  ** .pp
  ** This variable controls the size (in number of strings remembered) of
  ** the string history buffer per category. The buffer is cleared each time the
  ** variable is set.
  */
  { "history_file",     DT_PATH, R_NONE, UL &HistFile, UL "~/.mutthistory" },
  /*
  ** .pp
  ** The file in which Mutt will save its history.
  */
  { "honor_disposition", DT_BOOL, R_NONE, OPTHONORDISP, 0 },
  /*
  ** .pp
  ** When \fIset\fP, Mutt will not display attachments with a
  ** disposition of ``attachment'' inline even if it could
  ** render the part to plain text. These MIME parts can only
  ** be viewed from the attachment menu.
  ** .pp
  ** If \fIunset\fP, Mutt will render all MIME parts it can
  ** properly transform to plain text.
  */
  { "honor_followup_to", DT_QUAD, R_NONE, OPT_MFUPTO, MUTT_YES },
  /*
  ** .pp
  ** This variable controls whether or not a Mail-Followup-To header is
  ** honored when group-replying to a message.
  */
  { "hostname",		DT_STR,	 R_NONE, UL &Fqdn, 0 },
  /*
  ** .pp
  ** Specifies the fully-qualified hostname of the system mutt is running on
  ** containing the host's name and the DNS domain it belongs to. It is used
  ** as the domain part (after ``@'') for local email addresses as well as
  ** Message-Id headers.
  ** .pp
  ** Its value is determined at startup as follows: the node's
  ** hostname is first determined by the \fCuname(3)\fP function.  The
  ** domain is then looked up using the \fCgethostname(2)\fP and
  ** \fCgetaddrinfo(3)\fP functions.  If those calls are unable to
  ** determine the domain, the full value returned by uname is used.
  ** Optionally, Mutt can be compiled with a fixed domain name in
  ** which case a detected one is not used.
  ** .pp
  ** Also see $$use_domain and $$hidden_host.
  */
#ifdef HAVE_LIBIDN
  { "idn_decode",	DT_BOOL, R_BOTH, OPTIDNDECODE, 1},
  /*
  ** .pp
  ** When \fIset\fP, Mutt will show you international domain names decoded.
  ** Note: You can use IDNs for addresses even if this is \fIunset\fP.
  ** This variable only affects decoding. (IDN only)
  */
  { "idn_encode",	DT_BOOL, R_BOTH, OPTIDNENCODE, 1},
  /*
  ** .pp
  ** When \fIset\fP, Mutt will encode international domain names using
  ** IDN.  Unset this if your SMTP server can handle newer (RFC 6531)
  ** UTF-8 encoded domains. (IDN only)
  */
#endif /* HAVE_LIBIDN */
  { "ignore_linear_white_space",    DT_BOOL, R_NONE, OPTIGNORELWS, 0 },
  /*
  ** .pp
  ** This option replaces linear-white-space between encoded-word
  ** and text to a single space to prevent the display of MIME-encoded
  ** ``Subject:'' field from being divided into multiple lines.
  */
  { "ignore_list_reply_to", DT_BOOL, R_NONE, OPTIGNORELISTREPLYTO, 0 },
  /*
  ** .pp
  ** Affects the behavior of the \fC<reply>\fP function when replying to
  ** messages from mailing lists (as defined by the ``$subscribe'' or
  ** ``$lists'' commands).  When \fIset\fP, if the ``Reply-To:'' field is
  ** set to the same value as the ``To:'' field, Mutt assumes that the
  ** ``Reply-To:'' field was set by the mailing list to automate responses
  ** to the list, and will ignore this field.  To direct a response to the
  ** mailing list when this option is \fIset\fP, use the \fC$<list-reply>\fP
  ** function; \fC<group-reply>\fP will reply to both the sender and the
  ** list.
  */
#ifdef USE_IMAP
  { "imap_authenticators", DT_STR, R_NONE, UL &ImapAuthenticators, UL 0 },
  /*
  ** .pp
  ** This is a colon-delimited list of authentication methods mutt may
  ** attempt to use to log in to an IMAP server, in the order mutt should
  ** try them.  Authentication methods are either ``login'' or the right
  ** side of an IMAP ``AUTH=xxx'' capability string, e.g. ``digest-md5'', ``gssapi''
  ** or ``cram-md5''. This option is case-insensitive. If it's
  ** \fIunset\fP (the default) mutt will try all available methods,
  ** in order from most-secure to least-secure.
  ** .pp
  ** Example:
  ** .ts
  ** set imap_authenticators="gssapi:cram-md5:login"
  ** .te
  ** .pp
  ** \fBNote:\fP Mutt will only fall back to other authentication methods if
  ** the previous methods are unavailable. If a method is available but
  ** authentication fails, mutt will not connect to the IMAP server.
  */
  { "imap_check_subscribed",  DT_BOOL, R_NONE, OPTIMAPCHECKSUBSCRIBED, 0 },
  /*
   ** .pp
   ** When \fIset\fP, mutt will fetch the set of subscribed folders from
   ** your server on connection, and add them to the set of mailboxes
   ** it polls for new mail just as if you had issued individual ``$mailboxes''
   ** commands.
   */
  { "imap_delim_chars",		DT_STR, R_NONE, UL &ImapDelimChars, UL "/." },
  /*
  ** .pp
  ** This contains the list of characters which you would like to treat
  ** as folder separators for displaying IMAP paths. In particular it
  ** helps in using the ``='' shortcut for your \fIfolder\fP variable.
  */
  { "imap_headers",	DT_STR, R_INDEX, UL &ImapHeaders, UL 0},
  /*
  ** .pp
  ** Mutt requests these header fields in addition to the default headers
  ** (``Date:'', ``From:'', ``Subject:'', ``To:'', ``Cc:'', ``Message-Id:'',
  ** ``References:'', ``Content-Type:'', ``Content-Description:'', ``In-Reply-To:'',
  ** ``Reply-To:'', ``Lines:'', ``List-Post:'', ``X-Label:'') from IMAP
  ** servers before displaying the index menu. You may want to add more
  ** headers for spam detection.
  ** .pp
  ** \fBNote:\fP This is a space separated list, items should be uppercase
  ** and not contain the colon, e.g. ``X-BOGOSITY X-SPAM-STATUS'' for the
  ** ``X-Bogosity:'' and ``X-Spam-Status:'' header fields.
  */
  { "imap_idle",                DT_BOOL, R_NONE, OPTIMAPIDLE, 0 },
  /*
  ** .pp
  ** When \fIset\fP, mutt will attempt to use the IMAP IDLE extension
  ** to check for new mail in the current mailbox. Some servers
  ** (dovecot was the inspiration for this option) react badly
  ** to mutt's implementation. If your connection seems to freeze
  ** up periodically, try unsetting this.
  */
  { "imap_keepalive",           DT_NUM,  R_NONE, UL &ImapKeepalive, 300 },
  /*
  ** .pp
  ** This variable specifies the maximum amount of time in seconds that mutt
  ** will wait before polling open IMAP connections, to prevent the server
  ** from closing them before mutt has finished with them. The default is
  ** well within the RFC-specified minimum amount of time (30 minutes) before
  ** a server is allowed to do this, but in practice the RFC does get
  ** violated every now and then. Reduce this number if you find yourself
  ** getting disconnected from your IMAP server due to inactivity.
  */
  { "imap_list_subscribed",	DT_BOOL, R_NONE, OPTIMAPLSUB, 0 },
  /*
  ** .pp
  ** This variable configures whether IMAP folder browsing will look for
  ** only subscribed folders or all folders.  This can be toggled in the
  ** IMAP browser with the \fC<toggle-subscribed>\fP function.
  */
  { "imap_login",	DT_STR,  R_NONE, UL &ImapLogin, UL 0 },
  /*
  ** .pp
  ** Your login name on the IMAP server.
  ** .pp
  ** This variable defaults to the value of $$imap_user.
  */
  { "imap_pass", 	DT_STR,  R_NONE, UL &ImapPass, UL 0 },
  /*
  ** .pp
  ** Specifies the password for your IMAP account.  If \fIunset\fP, Mutt will
  ** prompt you for your password when you invoke the \fC<imap-fetch-mail>\fP function
  ** or try to open an IMAP folder.
  ** .pp
  ** \fBWarning\fP: you should only use this option when you are on a
  ** fairly secure machine, because the superuser can read your muttrc even
  ** if you are the only one who can read the file.
  */
  { "imap_passive",		DT_BOOL, R_NONE, OPTIMAPPASSIVE, 1 },
  /*
  ** .pp
  ** When \fIset\fP, mutt will not open new IMAP connections to check for new
  ** mail.  Mutt will only check for new mail over existing IMAP
  ** connections.  This is useful if you don't want to be prompted to
  ** user/password pairs on mutt invocation, or if opening the connection
  ** is slow.
  */
  { "imap_peek", DT_BOOL, R_NONE, OPTIMAPPEEK, 1 },
  /*
  ** .pp
  ** When \fIset\fP, mutt will avoid implicitly marking your mail as read whenever
  ** you fetch a message from the server. This is generally a good thing,
  ** but can make closing an IMAP folder somewhat slower. This option
  ** exists to appease speed freaks.
  */
  { "imap_pipeline_depth", DT_NUM,  R_NONE, UL &ImapPipelineDepth, 15 },
  /*
  ** .pp
  ** Controls the number of IMAP commands that may be queued up before they
  ** are sent to the server. A deeper pipeline reduces the amount of time
  ** mutt must wait for the server, and can make IMAP servers feel much
  ** more responsive. But not all servers correctly handle pipelined commands,
  ** so if you have problems you might want to try setting this variable to 0.
  ** .pp
  ** \fBNote:\fP Changes to this variable have no effect on open connections.
  */
  { "imap_servernoise",		DT_BOOL, R_NONE, OPTIMAPSERVERNOISE, 1 },
  /*
  ** .pp
  ** When \fIset\fP, mutt will display warning messages from the IMAP
  ** server as error messages. Since these messages are often
  ** harmless, or generated due to configuration problems on the
  ** server which are out of the users' hands, you may wish to suppress
  ** them at some point.
  */
  { "imap_user",	DT_STR,  R_NONE, UL &ImapUser, UL 0 },
  /*
  ** .pp
  ** The name of the user whose mail you intend to access on the IMAP
  ** server.
  ** .pp
  ** This variable defaults to your user name on the local machine.
  */
#endif
  { "implicit_autoview", DT_BOOL,R_NONE, OPTIMPLICITAUTOVIEW, 0},
  /*
  ** .pp
  ** If set to ``yes'', mutt will look for a mailcap entry with the
  ** ``\fCcopiousoutput\fP'' flag set for \fIevery\fP MIME attachment it doesn't have
  ** an internal viewer defined for.  If such an entry is found, mutt will
  ** use the viewer defined in that entry to convert the body part to text
  ** form.
  */
  { "include",		DT_QUAD, R_NONE, OPT_INCLUDE, MUTT_ASKYES },
  /*
  ** .pp
  ** Controls whether or not a copy of the message(s) you are replying to
  ** is included in your reply.
  */
  { "include_onlyfirst",	DT_BOOL, R_NONE, OPTINCLUDEONLYFIRST, 0},
  /*
  ** .pp
  ** Controls whether or not Mutt includes only the first attachment
  ** of the message you are replying.
  */
  { "indent_string",	DT_STR,	 R_NONE, UL &Prefix, UL "> " },
  /*
  ** .pp
  ** Specifies the string to prepend to each line of text quoted in a
  ** message to which you are replying.  You are strongly encouraged not to
  ** change this value, as it tends to agitate the more fanatical netizens.
  ** .pp
  ** The value of this option is ignored if $$text_flowed is set, too because
  ** the quoting mechanism is strictly defined for format=flowed.
  ** .pp
  ** This option is a format string, please see the description of
  ** $$index_format for supported \fCprintf(3)\fP-style sequences.
  */
  { "indent_str",	DT_SYN,  R_NONE, UL "indent_string", 0 },
  /*
  */
  { "index_format",	DT_STR,	 R_BOTH, UL &HdrFmt, UL "%4C %Z %{%b %d} %-15.15L (%?l?%4l&%4c?) %s" },
  /*
  ** .pp
  ** This variable allows you to customize the message index display to
  ** your personal taste.
  ** .pp
  ** ``Format strings'' are similar to the strings used in the C
  ** function \fCprintf(3)\fP to format output (see the man page for more details).
  ** The following sequences are defined in Mutt:
  ** .dl
  ** .dt %a .dd address of the author
  ** .dt %A .dd reply-to address (if present; otherwise: address of author)
  ** .dt %b .dd filename of the original message folder (think mailbox)
  ** .dt %B .dd the list to which the letter was sent, or else the folder name (%b).
  ** .dt %c .dd number of characters (bytes) in the message
  ** .dt %C .dd current message number
  ** .dt %d .dd date and time of the message in the format specified by
  **            $$date_format converted to sender's time zone
  ** .dt %D .dd date and time of the message in the format specified by
  **            $$date_format converted to the local time zone
  ** .dt %e .dd current message number in thread
  ** .dt %E .dd number of messages in current thread
  ** .dt %f .dd sender (address + real name), either From: or Return-Path:
  ** .dt %F .dd author name, or recipient name if the message is from you
  ** .dt %g .dd newsgroup name (if compiled with NNTP support)
  ** .dt %H .dd spam attribute(s) of this message
  ** .dt %i .dd message-id of the current message
  ** .dt %l .dd number of lines in the message (does not work with maildir,
  **            mh, and possibly IMAP folders)
  ** .dt %L .dd If an address in the ``To:'' or ``Cc:'' header field matches an address
  **            defined by the users ``$subscribe'' command, this displays
  **            "To <list-name>", otherwise the same as %F.
  ** .dt %m .dd total number of message in the mailbox
  ** .dt %M .dd number of hidden messages if the thread is collapsed.
  ** .dt %N .dd message score
  ** .dt %n .dd author's real name (or address if missing)
  ** .dt %O .dd original save folder where mutt would formerly have
  **            stashed the message: list name or recipient name
  **            if not sent to a list
  ** .dt %P .dd progress indicator for the built-in pager (how much of the file has been displayed)
  ** .dt %r .dd comma separated list of ``To:'' recipients
  ** .dt %R .dd comma separated list of ``Cc:'' recipients
  ** .dt %s .dd subject of the message
  ** .dt %S .dd status of the message (``N''/``D''/``d''/``!''/``r''/\(as)
  ** .dt %t .dd ``To:'' field (recipients)
  ** .dt %T .dd the appropriate character from the $$to_chars string
  ** .dt %u .dd user (login) name of the author
  ** .dt %v .dd first name of the author, or the recipient if the message is from you
  ** .dt %W .dd name of organization of author (``Organization:'' field)
  ** .dt %x .dd ``X-Comment-To:'' field (if present and compiled with NNTP support)
  ** .dt %X .dd number of attachments
  **            (please see the ``$attachments'' section for possible speed effects)
  ** .dt %y .dd ``X-Label:'' field, if present
  ** .dt %Y .dd ``X-Label:'' field, if present, and \fI(1)\fP not at part of a thread tree,
  **            \fI(2)\fP at the top of a thread, or \fI(3)\fP ``X-Label:'' is different from
  **            preceding message's ``X-Label:''.
  ** .dt %Z .dd message status flags
  ** .dt %{fmt} .dd the date and time of the message is converted to sender's
  **                time zone, and ``fmt'' is expanded by the library function
  **                \fCstrftime(3)\fP; a leading bang disables locales
  ** .dt %[fmt] .dd the date and time of the message is converted to the local
  **                time zone, and ``fmt'' is expanded by the library function
  **                \fCstrftime(3)\fP; a leading bang disables locales
  ** .dt %(fmt) .dd the local date and time when the message was received.
  **                ``fmt'' is expanded by the library function \fCstrftime(3)\fP;
  **                a leading bang disables locales
  ** .dt %<fmt> .dd the current local time. ``fmt'' is expanded by the library
  **                function \fCstrftime(3)\fP; a leading bang disables locales.
  ** .dt %>X    .dd right justify the rest of the string and pad with character ``X''
  ** .dt %|X    .dd pad to the end of the line with character ``X''
  ** .dt %*X    .dd soft-fill with character ``X'' as pad
  ** .de
  ** .pp
  ** Date format expressions can be constructed based on relative dates. Using
  ** the date formatting operators along with nested conditionals, the date
  ** format can be modified based on how old a message is.  See the section on
  ** ``Conditional Dates'' for an explanation and examples
  ** ``Soft-fill'' deserves some explanation: Normal right-justification
  ** will print everything to the left of the ``%>'', displaying padding and
  ** whatever lies to the right only if there's room. By contrast,
  ** soft-fill gives priority to the right-hand side, guaranteeing space
  ** to display it and showing padding only if there's still room. If
  ** necessary, soft-fill will eat text leftwards to make room for
  ** rightward text.
  ** .pp
  ** Note that these expandos are supported in
  ** ``$save-hook'', ``$fcc-hook'' and ``$fcc-save-hook'', too.
  */
#ifdef USE_NNTP
  { "inews",		DT_PATH, R_NONE, UL &Inews, UL "" },
  /*
  ** .pp
  ** If set, specifies the program and arguments used to deliver news posted
  ** by Mutt.  Otherwise, mutt posts article using current connection to
  ** news server.  The following printf-style sequence is understood:
  ** .dl
  ** .dt %a .dd account url
  ** .dt %p .dd port
  ** .dt %P .dd port if specified
  ** .dt %s .dd news server name
  ** .dt %S .dd url schema
  ** .dt %u .dd username
  ** .de
  ** .pp
  ** Example: set inews="/usr/local/bin/inews -hS"
  */
#endif
  { "ispell",		DT_PATH, R_NONE, UL &Ispell, UL ISPELL },
  /*
  ** .pp
  ** How to invoke ispell (GNU's spell-checking software).
  */
  { "keep_flagged", DT_BOOL, R_NONE, OPTKEEPFLAGGED, 0 },
  /*
  ** .pp
  ** If \fIset\fP, read messages marked as flagged will not be moved
  ** from your spool mailbox to your $$mbox mailbox, or as a result of
  ** a ``$mbox-hook'' command.
  */
  { "keywords_legacy", DT_BOOL, R_NONE, OPTKEYWORDSLEGACY, 1 },
  /*
  ** .pp
  ** If \fIset\fP, keywords/labels/tags will be written to whatever
  ** legacy, nonstandard headers (X-Label, X-Keywords, X-Mozilla-Keys)
  ** they were sourced from.
  ** .pp
  ** If both ``$$keywords_legacy'' and
  ** ``$$keywords_standard'' are \fCfalse\fP, mutt will save keywords
  ** to legacy headers to ensure that it does not lose your labels.
  */
  { "keywords_standard", DT_BOOL, R_NONE, OPTKEYWORDSSTANDARD, 0 },
  /*
  ** .pp
  ** If \fIset\fP, keywords/labels/tags will be written to the
  ** RFC2822-standard Keywords: header; this may imply a conversion from
  ** legacy headers.
  ** .pp
  ** If both ``$$keywords_legacy'' and
  ** ``$$keywords_standard'' are \fCfalse\fP, mutt will save keywords
  ** to legacy headers to ensure that it does not lose your labels.
  */
  { "locale",		DT_STR,  R_BOTH, UL &Locale, UL "C" },
  /*
  ** .pp
  ** The locale used by \fCstrftime(3)\fP to format dates. Legal values are
  ** the strings your system accepts for the locale environment variable \fC$$$LC_TIME\fP.
  */
  { "mail_check",	DT_NUM,  R_NONE, UL &BuffyTimeout, 5 },
  /*
  ** .pp
  ** This variable configures how often (in seconds) mutt should look for
  ** new mail. Also see the $$timeout variable.
  */
  { "mail_check_recent",DT_BOOL, R_NONE, OPTMAILCHECKRECENT, 1 },
  /*
  ** .pp
  ** When \fIset\fP, Mutt will only notify you about new mail that has been received
  ** since the last time you opened the mailbox.  When \fIunset\fP, Mutt will notify you
  ** if any new mail exists in the mailbox, regardless of whether you have visited it
  ** recently.
  ** .pp
  ** When \fI$$mark_old\fP is set, Mutt does not consider the mailbox to contain new
  ** mail if only old messages exist.
  */
  { "mail_check_stats", DT_BOOL, R_NONE, OPTMAILCHECKSTATS, 0 },
  /*
  ** .pp
  ** When \fIset\fP, mutt will periodically calculate message
  ** statistics of a mailbox while polling for new mail.  It will
  ** check for unread, flagged, and total message counts.  Because
  ** this operation is more performance intensive, it defaults to
  ** \fIunset\fP, and has a separate option, $$mail_check_stats_interval, to
  ** control how often to update these counts.
  */
  { "mail_check_stats_interval", DT_NUM, R_NONE, UL &BuffyCheckStatsInterval, 60 },
  /*
  ** .pp
  ** When $$mail_check_stats is \fIset\fP, this variable configures
  ** how often (in seconds) mutt will update message counts.
  */
  { "mailcap_path",	DT_STR,	 R_NONE, UL &MailcapPath, 0 },
  /*
  ** .pp
  ** This variable specifies which files to consult when attempting to
  ** display MIME bodies not directly supported by Mutt.
  */
  { "mailcap_sanitize",	DT_BOOL, R_NONE, OPTMAILCAPSANITIZE, 1 },
  /*
  ** .pp
  ** If \fIset\fP, mutt will restrict possible characters in mailcap % expandos
  ** to a well-defined set of safe characters.  This is the safe setting,
  ** but we are not sure it doesn't break some more advanced MIME stuff.
  ** .pp
  ** \fBDON'T CHANGE THIS SETTING UNLESS YOU ARE REALLY SURE WHAT YOU ARE
  ** DOING!\fP
  */
#ifdef USE_HCACHE
  { "maildir_header_cache_verify", DT_BOOL, R_NONE, OPTHCACHEVERIFY, 1 },
  /*
  ** .pp
  ** Check for Maildir unaware programs other than mutt having modified maildir
  ** files when the header cache is in use.  This incurs one \fCstat(2)\fP per
  ** message every time the folder is opened (which can be very slow for NFS
  ** folders).
  */
#endif
  { "maildir_trash", DT_BOOL, R_NONE, OPTMAILDIRTRASH, 0 },
  /*
  ** .pp
  ** If \fIset\fP, messages marked as deleted will be saved with the maildir
  ** trashed flag instead of unlinked.  \fBNote:\fP this only applies
  ** to maildir-style mailboxes.  Setting it will have no effect on other
  ** mailbox types.
  */
  { "maildir_check_cur", DT_BOOL, R_NONE, OPTMAILDIRCHECKCUR, 0 },
  /*
  ** .pp
  ** If \fIset\fP, mutt will poll both the new and cur directories of
  ** a maildir folder for new messages.  This might be useful if other
  ** programs interacting with the folder (e.g. dovecot) are moving new
  ** messages to the cur directory.  Note that setting this option may
  ** slow down polling for new messages in large folders, since mutt has
  ** to scan all cur messages.
  */
  { "mark_old",		DT_BOOL, R_BOTH, OPTMARKOLD, 1 },
  /*
  ** .pp
  ** Controls whether or not mutt marks \fInew\fP \fBunread\fP
  ** messages as \fIold\fP if you exit a mailbox without reading them.
  ** With this option \fIset\fP, the next time you start mutt, the messages
  ** will show up with an ``O'' next to them in the index menu,
  ** indicating that they are old.
  */
  { "markers",		DT_BOOL, R_PAGER, OPTMARKERS, 1 },
  /*
  ** .pp
  ** Controls the display of wrapped lines in the internal pager. If set, a
  ** ``+'' marker is displayed at the beginning of wrapped lines.
  ** .pp
  ** Also see the $$smart_wrap variable.
  */
  { "mask",		DT_RX,	 R_NONE, UL &Mask, UL "!^\\.[^.]" },
  /*
  ** .pp
  ** A regular expression used in the file browser, optionally preceded by
  ** the \fInot\fP operator ``!''.  Only files whose names match this mask
  ** will be shown. The match is always case-sensitive.
  */
  { "mbox",		DT_PATH, R_BOTH, UL &Inbox, UL "~/mbox" },
  /*
  ** .pp
  ** This specifies the folder into which read mail in your $$spoolfile
  ** folder will be appended.
  ** .pp
  ** Also see the $$move variable.
  */
  { "mbox_type",	DT_MAGIC,R_NONE, UL &DefaultMagic, MUTT_MBOX },
  /*
  ** .pp
  ** The default mailbox type used when creating new folders. May be any of
  ** ``mbox'', ``MMDF'', ``MH'' and ``Maildir''. This is overridden by the
  ** \fC-m\fP command-line option.
  */
  { "menu_context",	DT_NUM,  R_NONE, UL &MenuContext, 0 },
  /*
  ** .pp
  ** This variable controls the number of lines of context that are given
  ** when scrolling through menus. (Similar to $$pager_context.)
  */
  { "menu_move_off",	DT_BOOL, R_NONE, OPTMENUMOVEOFF, 1 },
  /*
  ** .pp
  ** When \fIunset\fP, the bottom entry of menus will never scroll up past
  ** the bottom of the screen, unless there are less entries than lines.
  ** When \fIset\fP, the bottom entry may move off the bottom.
  */
  { "menu_scroll",	DT_BOOL, R_NONE, OPTMENUSCROLL, 0 },
  /*
  ** .pp
  ** When \fIset\fP, menus will be scrolled up or down one line when you
  ** attempt to move across a screen boundary.  If \fIunset\fP, the screen
  ** is cleared and the next or previous page of the menu is displayed
  ** (useful for slow links to avoid many redraws).
  */
#if defined(USE_IMAP) || defined(USE_POP)
  { "message_cache_clean", DT_BOOL, R_NONE, OPTMESSAGECACHECLEAN, 0 },
  /*
  ** .pp
  ** If \fIset\fP, mutt will clean out obsolete entries from the message cache when
  ** the mailbox is synchronized. You probably only want to set it
  ** every once in a while, since it can be a little slow
  ** (especially for large folders).
  */
  { "message_cachedir",	DT_PATH,	R_NONE,	UL &MessageCachedir, 0 },
  /*
  ** .pp
  ** Set this to a directory and mutt will cache copies of messages from
  ** your IMAP and POP servers here. You are free to remove entries at any
  ** time.
  ** .pp
  ** When setting this variable to a directory, mutt needs to fetch every
  ** remote message only once and can perform regular expression searches
  ** as fast as for local folders.
  ** .pp
  ** Also see the $$message_cache_clean variable.
  */
#endif
  { "message_format",	DT_STR,	 R_NONE, UL &MsgFmt, UL "%s" },
  /*
  ** .pp
  ** This is the string displayed in the ``attachment'' menu for
  ** attachments of type \fCmessage/rfc822\fP.  For a full listing of defined
  ** \fCprintf(3)\fP-like sequences see the section on $$index_format.
  */
  { "msg_format",	DT_SYN,  R_NONE, UL "message_format", 0 },
  /*
  */
  { "meta_key",		DT_BOOL, R_NONE, OPTMETAKEY, 0 },
  /*
  ** .pp
  ** If \fIset\fP, forces Mutt to interpret keystrokes with the high bit (bit 8)
  ** set as if the user had pressed the Esc key and whatever key remains
  ** after having the high bit removed.  For example, if the key pressed
  ** has an ASCII value of \fC0xf8\fP, then this is treated as if the user had
  ** pressed Esc then ``x''.  This is because the result of removing the
  ** high bit from \fC0xf8\fP is \fC0x78\fP, which is the ASCII character
  ** ``x''.
  */
  { "metoo",		DT_BOOL, R_NONE, OPTMETOO, 0 },
  /*
  ** .pp
  ** If \fIunset\fP, Mutt will remove your address (see the ``$alternates''
  ** command) from the list of recipients when replying to a message.
  */
  { "mh_purge",		DT_BOOL, R_NONE, OPTMHPURGE, 0 },
  /*
  ** .pp
  ** When \fIunset\fP, mutt will mimic mh's behavior and rename deleted messages
  ** to \fI,<old file name>\fP in mh folders instead of really deleting
  ** them. This leaves the message on disk but makes programs reading the folder
  ** ignore it. If the variable is \fIset\fP, the message files will simply be
  ** deleted.
  ** .pp
  ** This option is similar to $$maildir_trash for Maildir folders.
  */
  { "mh_seq_flagged",	DT_STR, R_NONE, UL &MhFlagged, UL "flagged" },
  /*
  ** .pp
  ** The name of the MH sequence used for flagged messages.
  */
  { "mh_seq_replied",	DT_STR, R_NONE, UL &MhReplied, UL "replied" },
  /*
  ** .pp
  ** The name of the MH sequence used to tag replied messages.
  */
  { "mh_seq_unseen",	DT_STR, R_NONE, UL &MhUnseen, UL "unseen" },
  /*
  ** .pp
  ** The name of the MH sequence used for unseen messages.
  */
  { "mime_forward",	DT_QUAD, R_NONE, OPT_MIMEFWD, MUTT_NO },
  /*
  ** .pp
  ** When \fIset\fP, the message you are forwarding will be attached as a
  ** separate \fCmessage/rfc822\fP MIME part instead of included in the main body of the
  ** message.  This is useful for forwarding MIME messages so the receiver
  ** can properly view the message as it was delivered to you. If you like
  ** to switch between MIME and not MIME from mail to mail, set this
  ** variable to ``ask-no'' or ``ask-yes''.
  ** .pp
  ** Also see $$forward_decode and $$mime_forward_decode.
  */
  { "mime_forward_decode", DT_BOOL, R_NONE, OPTMIMEFORWDECODE, 0 },
  /*
  ** .pp
  ** Controls the decoding of complex MIME messages into \fCtext/plain\fP when
  ** forwarding a message while $$mime_forward is \fIset\fP. Otherwise
  ** $$forward_decode is used instead.
  */
  { "mime_fwd",		DT_SYN,  R_NONE, UL "mime_forward", 0 },
  /*
  */
  { "mime_forward_rest", DT_QUAD, R_NONE, OPT_MIMEFWDREST, MUTT_YES },
  /*
  ** .pp
  ** When forwarding multiple attachments of a MIME message from the attachment
  ** menu, attachments which cannot be decoded in a reasonable manner will
  ** be attached to the newly composed message if this option is \fIset\fP.
  */
#ifdef USE_NNTP
  { "mime_subject",	DT_BOOL, R_NONE, OPTMIMESUBJECT, 1 },
  /*
  ** .pp
  ** If \fIunset\fP, 8-bit ``subject:'' line in article header will not be
  ** encoded according to RFC2047 to base64.  This is useful when message
  ** is Usenet article, because MIME for news is nonstandard feature.
  */
#endif
#ifdef MIXMASTER
  { "mix_entry_format", DT_STR,  R_NONE, UL &MixEntryFormat, UL "%4n %c %-16s %a" },
  /*
  ** .pp
  ** This variable describes the format of a remailer line on the mixmaster
  ** chain selection screen.  The following \fCprintf(3)\fP-like sequences are
  ** supported:
  ** .dl
  ** .dt %n .dd The running number on the menu.
  ** .dt %c .dd Remailer capabilities.
  ** .dt %s .dd The remailer's short name.
  ** .dt %a .dd The remailer's e-mail address.
  ** .de
  */
  { "mixmaster",	DT_PATH, R_NONE, UL &Mixmaster, UL MIXMASTER },
  /*
  ** .pp
  ** This variable contains the path to the Mixmaster binary on your
  ** system.  It is used with various sets of parameters to gather the
  ** list of known remailers, and to finally send a message through the
  ** mixmaster chain.
  */
#endif
  { "move",		DT_QUAD, R_NONE, OPT_MOVE, MUTT_NO },
  /*
  ** .pp
  ** Controls whether or not Mutt will move read messages
  ** from your spool mailbox to your $$mbox mailbox, or as a result of
  ** a ``$mbox-hook'' command.
  */
  { "narrow_tree",	DT_BOOL, R_TREE|R_INDEX, OPTNARROWTREE, 0 },
  /*
  ** .pp
  ** This variable, when \fIset\fP, makes the thread tree narrower, allowing
  ** deeper threads to fit on the screen.
  */
#ifdef USE_SOCKET
  { "net_inc",	DT_NUM,	 R_NONE, UL &NetInc, 10 },
  /*
   ** .pp
   ** Operations that expect to transfer a large amount of data over the
   ** network will update their progress every $$net_inc kilobytes.
   ** If set to 0, no progress messages will be displayed.
   ** .pp
   ** See also $$read_inc, $$write_inc and $$net_inc.
   */
#endif
#ifdef USE_NNTP
  { "news_cache_dir",	DT_PATH, R_NONE, UL &NewsCacheDir, UL "~/.mutt" },
  /*
  ** .pp
  ** This variable pointing to directory where Mutt will save cached news
  ** articles and headers in. If \fIunset\fP, articles and headers will not be
  ** saved at all and will be reloaded from the server each time.
  */
  { "news_server",	DT_STR, R_NONE, UL &NewsServer, 0 },
  /*
  ** .pp
  ** This variable specifies domain name or address of NNTP server. It
  ** defaults to the news server specified in the environment variable
  ** $$$NNTPSERVER or contained in the file /etc/nntpserver.  You can also
  ** specify username and an alternative port for each news server, ie:
  ** .pp
  ** [[s]news://][username[:password]@]server[:port]
  */
  { "newsgroups_charset", DT_STR, R_NONE, UL &NewsgroupsCharset, UL "utf-8" },
  /*
  ** .pp
  ** Character set of newsgroups descriptions.
  */
  { "newsrc",		DT_PATH, R_NONE, UL &NewsRc, UL "~/.newsrc" },
  /*
  ** .pp
  ** The file, containing info about subscribed newsgroups - names and
  ** indexes of read articles.  The following printf-style sequence
  ** is understood:
  ** .dl
  ** .dt %a .dd account url
  ** .dt %p .dd port
  ** .dt %P .dd port if specified
  ** .dt %s .dd news server name
  ** .dt %S .dd url schema
  ** .dt %u .dd username
  ** .de
  */
  { "nntp_authenticators", DT_STR, R_NONE, UL &NntpAuthenticators, UL 0 },
  /*
  ** .pp
  ** This is a colon-delimited list of authentication methods mutt may
  ** attempt to use to log in to a news server, in the order mutt should
  ** try them.  Authentication methods are either ``user'' or any
  ** SASL mechanism, e.g. ``digest-md5'', ``gssapi'' or ``cram-md5''.
  ** This option is case-insensitive.  If it's \fIunset\fP (the default)
  ** mutt will try all available methods, in order from most-secure to
  ** least-secure.
  ** .pp
  ** Example:
  ** .ts
  ** set nntp_authenticators="digest-md5:user"
  ** .te
  ** .pp
  ** \fBNote:\fP Mutt will only fall back to other authentication methods if
  ** the previous methods are unavailable. If a method is available but
  ** authentication fails, mutt will not connect to the IMAP server.
  */
  { "nntp_context",	DT_NUM, R_NONE, UL &NntpContext, 1000 },
  /*
  ** .pp
  ** This variable defines number of articles which will be in index when
  ** newsgroup entered.  If active newsgroup have more articles than this
  ** number, oldest articles will be ignored.  Also controls how many
  ** articles headers will be saved in cache when you quit newsgroup.
  */
  { "nntp_listgroup",	DT_BOOL, R_NONE, OPTLISTGROUP, 1 },
  /*
  ** .pp
  ** This variable controls whether or not existence of each article is
  ** checked when newsgroup is entered.
  */
  { "nntp_load_description", DT_BOOL, R_NONE, OPTLOADDESC, 1 },
  /*
  ** .pp
  ** This variable controls whether or not descriptions for each newsgroup
  ** must be loaded when newsgroup is added to list (first time list
  ** loading or new newsgroup adding).
  */
  { "nntp_user",	DT_STR, R_NONE, UL &NntpUser, UL "" },
  /*
  ** .pp
  ** Your login name on the NNTP server.  If \fIunset\fP and NNTP server requires
  ** authentication, Mutt will prompt you for your account name when you
  ** connect to news server.
  */
  { "nntp_pass",	DT_STR, R_NONE, UL &NntpPass, UL "" },
  /*
  ** .pp
  ** Your password for NNTP account.
  */
  { "nntp_poll",	DT_NUM, R_NONE, UL &NewsPollTimeout, 60 },
  /*
  ** .pp
  ** The time in seconds until any operations on newsgroup except post new
  ** article will cause recheck for new news.  If set to 0, Mutt will
  ** recheck newsgroup on each operation in index (stepping, read article,
  ** etc.).
  */
#endif
  { "pager",		DT_PATH, R_NONE, UL &Pager, UL "builtin" },
  /*
  ** .pp
  ** This variable specifies which pager you would like to use to view
  ** messages. The value ``builtin'' means to use the built-in pager, otherwise this
  ** variable should specify the pathname of the external pager you would
  ** like to use.
  ** .pp
  ** Using an external pager may have some disadvantages: Additional
  ** keystrokes are necessary because you can't call mutt functions
  ** directly from the pager, and screen resizes cause lines longer than
  ** the screen width to be badly formatted in the help menu.
  */
  { "pager_context",	DT_NUM,	 R_NONE, UL &PagerContext, 0 },
  /*
  ** .pp
  ** This variable controls the number of lines of context that are given
  ** when displaying the next or previous page in the internal pager.  By
  ** default, Mutt will display the line after the last one on the screen
  ** at the top of the next page (0 lines of context).
  ** .pp
  ** This variable also specifies the amount of context given for search
  ** results. If positive, this many lines will be given before a match,
  ** if 0, the match will be top-aligned.
  */
  { "pager_format",	DT_STR,	 R_PAGER, UL &PagerFmt, UL "-%Z- %C/%m: %-20.20n   %s%*  -- (%P)" },
  /*
  ** .pp
  ** This variable controls the format of the one-line message ``status''
  ** displayed before each message in either the internal or an external
  ** pager.  The valid sequences are listed in the $$index_format
  ** section.
  */
  { "pager_index_lines",DT_NUM,	 R_PAGER, UL &PagerIndexLines, 0 },
  /*
  ** .pp
  ** Determines the number of lines of a mini-index which is shown when in
  ** the pager.  The current message, unless near the top or bottom of the
  ** folder, will be roughly one third of the way down this mini-index,
  ** giving the reader the context of a few messages before and after the
  ** message.  This is useful, for example, to determine how many messages
  ** remain to be read in the current thread.  One of the lines is reserved
  ** for the status bar from the index, so a setting of 6
  ** will only show 5 lines of the actual index.  A value of 0 results in
  ** no index being shown.  If the number of messages in the current folder
  ** is less than $$pager_index_lines, then the index will only use as
  ** many lines as it needs.
  */
  { "pager_stop",	DT_BOOL, R_NONE, OPTPAGERSTOP, 0 },
  /*
  ** .pp
  ** When \fIset\fP, the internal-pager will \fBnot\fP move to the next message
  ** when you are at the end of a message and invoke the \fC<next-page>\fP
  ** function.
  */
  { "pgp_auto_decode", DT_BOOL, R_NONE, OPTPGPAUTODEC, 0 },
  /*
  ** .pp
  ** If \fIset\fP, mutt will automatically attempt to decrypt traditional PGP
  ** messages whenever the user performs an operation which ordinarily would
  ** result in the contents of the message being operated on.  For example,
  ** if the user displays a pgp-traditional message which has not been manually
  ** checked with the \fC$<check-traditional-pgp>\fP function, mutt will automatically
  ** check the message for traditional pgp.
  */
  { "pgp_create_traditional",	DT_SYN, R_NONE, UL "pgp_autoinline", 0 },
  { "pgp_autoinline",		DT_BOOL, R_NONE, OPTPGPAUTOINLINE, 0 },
  /*
  ** .pp
  ** This option controls whether Mutt generates old-style inline
  ** (traditional) PGP encrypted or signed messages under certain
  ** circumstances.  This can be overridden by use of the pgp menu,
  ** when inline is not required.  The GPGME backend does not support
  ** this option.
  ** .pp
  ** Note that Mutt might automatically use PGP/MIME for messages
  ** which consist of more than a single MIME part.  Mutt can be
  ** configured to ask before sending PGP/MIME messages when inline
  ** (traditional) would not work.
  ** .pp
  ** Also see the $$pgp_mime_auto variable.
  ** .pp
  ** Also note that using the old-style PGP message format is \fBstrongly\fP
  ** \fBdeprecated\fP.
  ** (PGP only)
  */
  { "pgp_check_exit",	DT_BOOL, R_NONE, OPTPGPCHECKEXIT, 1 },
  /*
  ** .pp
  ** If \fIset\fP, mutt will check the exit code of the PGP subprocess when
  ** signing or encrypting.  A non-zero exit code means that the
  ** subprocess failed.
  ** (PGP only)
  */
  { "pgp_clearsign_command",	DT_STR,	R_NONE, UL &PgpClearSignCommand, 0 },
  /*
  ** .pp
  ** This format is used to create an old-style ``clearsigned'' PGP
  ** message.  Note that the use of this format is \fBstrongly\fP
  ** \fBdeprecated\fP.
  ** .pp
  ** This is a format string, see the $$pgp_decode_command command for
  ** possible \fCprintf(3)\fP-like sequences.
  ** (PGP only)
  */
  { "pgp_decode_command",       DT_STR, R_NONE, UL &PgpDecodeCommand, 0},
  /*
  ** .pp
  ** This format strings specifies a command which is used to decode
  ** application/pgp attachments.
  ** .pp
  ** The PGP command formats have their own set of \fCprintf(3)\fP-like sequences:
  ** .dl
  ** .dt %p .dd Expands to PGPPASSFD=0 when a pass phrase is needed, to an empty
  **            string otherwise. Note: This may be used with a %? construct.
  ** .dt %f .dd Expands to the name of a file containing a message.
  ** .dt %s .dd Expands to the name of a file containing the signature part
  ** .          of a \fCmultipart/signed\fP attachment when verifying it.
  ** .dt %a .dd The value of $$pgp_sign_as.
  ** .dt %r .dd One or more key IDs (or fingerprints if available).
  ** .de
  ** .pp
  ** For examples on how to configure these formats for the various versions
  ** of PGP which are floating around, see the pgp and gpg sample configuration files in
  ** the \fCsamples/\fP subdirectory which has been installed on your system
  ** alongside the documentation.
  ** (PGP only)
  */
  { "pgp_decrypt_command", 	DT_STR, R_NONE, UL &PgpDecryptCommand, 0},
  /*
  ** .pp
  ** This command is used to decrypt a PGP encrypted message.
  ** .pp
  ** This is a format string, see the $$pgp_decode_command command for
  ** possible \fCprintf(3)\fP-like sequences.
  ** (PGP only)
  */
  { "pgp_decryption_okay",	DT_RX,  R_NONE, UL &PgpDecryptionOkay, 0 },
  /*
  ** .pp
  ** If you assign text to this variable, then an encrypted PGP
  ** message is only considered successfully decrypted if the output
  ** from $$pgp_decrypt_command contains the text.  This is used to
  ** protect against a spoofed encrypted message, with multipart/encrypted
  ** headers but containing a block that is not actually encrypted.
  ** (e.g. simply signed and ascii armored text).
  ** (PGP only)
  */
  { "pgp_encrypt_only_command", DT_STR, R_NONE, UL &PgpEncryptOnlyCommand, 0},
  /*
  ** .pp
  ** This command is used to encrypt a body part without signing it.
  ** .pp
  ** This is a format string, see the $$pgp_decode_command command for
  ** possible \fCprintf(3)\fP-like sequences.
  ** (PGP only)
  */
  { "pgp_encrypt_sign_command",	DT_STR, R_NONE, UL &PgpEncryptSignCommand, 0},
  /*
  ** .pp
  ** This command is used to both sign and encrypt a body part.
  ** .pp
  ** This is a format string, see the $$pgp_decode_command command for
  ** possible \fCprintf(3)\fP-like sequences.
  ** (PGP only)
  */
  { "pgp_entry_format", DT_STR,  R_NONE, UL &PgpEntryFormat, UL "%4n %t%f %4l/0x%k %-4a %2c %u" },
  /*
  ** .pp
  ** This variable allows you to customize the PGP key selection menu to
  ** your personal taste. This string is similar to $$index_format, but
  ** has its own set of \fCprintf(3)\fP-like sequences:
  ** .dl
  ** .dt %n     .dd number
  ** .dt %k     .dd key id
  ** .dt %u     .dd user id
  ** .dt %a     .dd algorithm
  ** .dt %l     .dd key length
  ** .dt %f     .dd flags
  ** .dt %c     .dd capabilities
  ** .dt %t     .dd trust/validity of the key-uid association
  ** .dt %[<s>] .dd date of the key where <s> is an \fCstrftime(3)\fP expression
  ** .de
  ** .pp
  ** (PGP only)
  */
  { "pgp_export_command", 	DT_STR, R_NONE, UL &PgpExportCommand, 0},
  /*
  ** .pp
  ** This command is used to export a public key from the user's
  ** key ring.
  ** .pp
  ** This is a format string, see the $$pgp_decode_command command for
  ** possible \fCprintf(3)\fP-like sequences.
  ** (PGP only)
  */
  { "pgp_getkeys_command",	DT_STR, R_NONE, UL &PgpGetkeysCommand, 0},
  /*
  ** .pp
  ** This command is invoked whenever Mutt needs to fetch the public key associated with
  ** an email address.  Of the sequences supported by $$pgp_decode_command, %r is
  ** the only \fCprintf(3)\fP-like sequence used with this format.  Note that
  ** in this case, %r expands to the email address, not the public key ID (the key ID is
  ** unknown, which is why Mutt is invoking this command).
  ** (PGP only)
  */
  { "pgp_good_sign",	DT_RX,  R_NONE, UL &PgpGoodSign, 0 },
  /*
  ** .pp
  ** If you assign a text to this variable, then a PGP signature is only
  ** considered verified if the output from $$pgp_verify_command contains
  ** the text. Use this variable if the exit code from the command is 0
  ** even for bad signatures.
  ** (PGP only)
  */
  { "pgp_ignore_subkeys", DT_BOOL, R_NONE, OPTPGPIGNORESUB, 1},
  /*
  ** .pp
  ** Setting this variable will cause Mutt to ignore OpenPGP subkeys. Instead,
  ** the principal key will inherit the subkeys' capabilities.  \fIUnset\fP this
  ** if you want to play interesting key selection games.
  ** (PGP only)
  */
  { "pgp_import_command",	DT_STR, R_NONE, UL &PgpImportCommand, 0},
  /*
  ** .pp
  ** This command is used to import a key from a message into
  ** the user's public key ring.
  ** .pp
  ** This is a format string, see the $$pgp_decode_command command for
  ** possible \fCprintf(3)\fP-like sequences.
  ** (PGP only)
  */
  { "pgp_list_pubring_command", DT_STR, R_NONE, UL &PgpListPubringCommand, 0},
  /*
  ** .pp
  ** This command is used to list the public key ring's contents.  The
  ** output format must be analogous to the one used by
  ** .ts
  ** gpg --list-keys --with-colons --with-fingerprint
  ** .te
  ** .pp
  ** This format is also generated by the \fCpgpring\fP utility which comes
  ** with mutt.
  ** .pp
  ** Note: gpg's \fCfixed-list-mode\fP option should not be used.  It
  ** produces a different date format which may result in mutt showing
  ** incorrect key generation dates.
  ** .pp
  ** This is a format string, see the $$pgp_decode_command command for
  ** possible \fCprintf(3)\fP-like sequences.
  ** (PGP only)
  */
  { "pgp_list_secring_command",	DT_STR, R_NONE, UL &PgpListSecringCommand, 0},
  /*
  ** .pp
  ** This command is used to list the secret key ring's contents.  The
  ** output format must be analogous to the one used by:
  ** .ts
  ** gpg --list-keys --with-colons --with-fingerprint
  ** .te
  ** .pp
  ** This format is also generated by the \fCpgpring\fP utility which comes
  ** with mutt.
  ** .pp
  ** Note: gpg's \fCfixed-list-mode\fP option should not be used.  It
  ** produces a different date format which may result in mutt showing
  ** incorrect key generation dates.
  ** .pp
  ** This is a format string, see the $$pgp_decode_command command for
  ** possible \fCprintf(3)\fP-like sequences.
  ** (PGP only)
  */
  { "pgp_long_ids",	DT_BOOL, R_NONE, OPTPGPLONGIDS, 1 },
  /*
  ** .pp
  ** If \fIset\fP, use 64 bit PGP key IDs, if \fIunset\fP use the normal 32 bit key IDs.
  ** NOTE: Internally, Mutt has transitioned to using fingerprints (or long key IDs
  ** as a fallback).  This option now only controls the display of key IDs
  ** in the key selection menu and a few other places.
  ** (PGP only)
  */
  { "pgp_mime_auto", DT_QUAD, R_NONE, OPT_PGPMIMEAUTO, MUTT_ASKYES },
  /*
  ** .pp
  ** This option controls whether Mutt will prompt you for
  ** automatically sending a (signed/encrypted) message using
  ** PGP/MIME when inline (traditional) fails (for any reason).
  ** .pp
  ** Also note that using the old-style PGP message format is \fBstrongly\fP
  ** \fBdeprecated\fP.
  ** (PGP only)
  */
  { "pgp_auto_traditional",	DT_SYN, R_NONE, UL "pgp_replyinline", 0 },
  { "pgp_replyinline",		DT_BOOL, R_NONE, OPTPGPREPLYINLINE, 0 },
  /*
  ** .pp
  ** Setting this variable will cause Mutt to always attempt to
  ** create an inline (traditional) message when replying to a
  ** message which is PGP encrypted/signed inline.  This can be
  ** overridden by use of the pgp menu, when inline is not
  ** required.  This option does not automatically detect if the
  ** (replied-to) message is inline; instead it relies on Mutt
  ** internals for previously checked/flagged messages.
  ** .pp
  ** Note that Mutt might automatically use PGP/MIME for messages
  ** which consist of more than a single MIME part.  Mutt can be
  ** configured to ask before sending PGP/MIME messages when inline
  ** (traditional) would not work.
  ** .pp
  ** Also see the $$pgp_mime_auto variable.
  ** .pp
  ** Also note that using the old-style PGP message format is \fBstrongly\fP
  ** \fBdeprecated\fP.
  ** (PGP only)
  **
  */
  { "pgp_retainable_sigs", DT_BOOL, R_NONE, OPTPGPRETAINABLESIG, 0 },
  /*
  ** .pp
  ** If \fIset\fP, signed and encrypted messages will consist of nested
  ** \fCmultipart/signed\fP and \fCmultipart/encrypted\fP body parts.
  ** .pp
  ** This is useful for applications like encrypted and signed mailing
  ** lists, where the outer layer (\fCmultipart/encrypted\fP) can be easily
  ** removed, while the inner \fCmultipart/signed\fP part is retained.
  ** (PGP only)
  */
  { "pgp_show_unusable", DT_BOOL, R_NONE, OPTPGPSHOWUNUSABLE, 1 },
  /*
  ** .pp
  ** If \fIset\fP, mutt will display non-usable keys on the PGP key selection
  ** menu.  This includes keys which have been revoked, have expired, or
  ** have been marked as ``disabled'' by the user.
  ** (PGP only)
  */
  { "pgp_sign_as",	DT_STR,	 R_NONE, UL &PgpSignAs, 0 },
  /*
  ** .pp
  ** If you have more than one key pair, this option allows you to specify
  ** which of your private keys to use.  It is recommended that you use the
  ** keyid form to specify your key (e.g. \fC0x00112233\fP).
  ** (PGP only)
  */
  { "pgp_sign_command",		DT_STR, R_NONE, UL &PgpSignCommand, 0},
  /*
  ** .pp
  ** This command is used to create the detached PGP signature for a
  ** \fCmultipart/signed\fP PGP/MIME body part.
  ** .pp
  ** This is a format string, see the $$pgp_decode_command command for
  ** possible \fCprintf(3)\fP-like sequences.
  ** (PGP only)
  */
  { "pgp_sort_keys",	DT_SORT|DT_SORT_KEYS, R_NONE, UL &PgpSortKeys, SORT_ADDRESS },
  /*
  ** .pp
  ** Specifies how the entries in the pgp menu are sorted. The
  ** following are legal values:
  ** .dl
  ** .dt address .dd sort alphabetically by user id
  ** .dt keyid   .dd sort alphabetically by key id
  ** .dt date    .dd sort by key creation date
  ** .dt trust   .dd sort by the trust of the key
  ** .de
  ** .pp
  ** If you prefer reverse order of the above values, prefix it with
  ** ``reverse-''.
  ** (PGP only)
  */
  { "pgp_strict_enc",	DT_BOOL, R_NONE, OPTPGPSTRICTENC, 1 },
  /*
  ** .pp
  ** If \fIset\fP, Mutt will automatically encode PGP/MIME signed messages as
  ** quoted-printable.  Please note that unsetting this variable may
  ** lead to problems with non-verifyable PGP signatures, so only change
  ** this if you know what you are doing.
  ** (PGP only)
  */
  { "pgp_timeout",	DT_NUM,	 R_NONE, UL &PgpTimeout, 300 },
  /*
  ** .pp
  ** The number of seconds after which a cached passphrase will expire if
  ** not used.
  ** (PGP only)
  */
  { "pgp_use_gpg_agent", DT_BOOL, R_NONE, OPTUSEGPGAGENT, 0},
  /*
  ** .pp
  ** If \fIset\fP, mutt will use a possibly-running \fCgpg-agent(1)\fP process.
  ** Note that as of version 2.1, GnuPG no longer exports GPG_AGENT_INFO, so
  ** mutt no longer verifies if the agent is running.
  ** (PGP only)
  */
  { "pgp_verify_command", 	DT_STR, R_NONE, UL &PgpVerifyCommand, 0},
  /*
  ** .pp
  ** This command is used to verify PGP signatures.
  ** .pp
  ** This is a format string, see the $$pgp_decode_command command for
  ** possible \fCprintf(3)\fP-like sequences.
  ** (PGP only)
  */
  { "pgp_verify_key_command",	DT_STR, R_NONE, UL &PgpVerifyKeyCommand, 0},
  /*
  ** .pp
  ** This command is used to verify key information from the key selection
  ** menu.
  ** .pp
  ** This is a format string, see the $$pgp_decode_command command for
  ** possible \fCprintf(3)\fP-like sequences.
  ** (PGP only)
  */
  { "pipe_decode",	DT_BOOL, R_NONE, OPTPIPEDECODE, 0 },
  /*
  ** .pp
  ** Used in connection with the \fC<pipe-message>\fP command.  When \fIunset\fP,
  ** Mutt will pipe the messages without any preprocessing. When \fIset\fP, Mutt
  ** will weed headers and will attempt to decode the messages
  ** first.
  */
  { "pipe_sep",		DT_STR,	 R_NONE, UL &PipeSep, UL "\n" },
  /*
  ** .pp
  ** The separator to add between messages when piping a list of tagged
  ** messages to an external Unix command.
  */
  { "pipe_split",	DT_BOOL, R_NONE, OPTPIPESPLIT, 0 },
  /*
  ** .pp
  ** Used in connection with the \fC<pipe-message>\fP function following
  ** \fC<tag-prefix>\fP.  If this variable is \fIunset\fP, when piping a list of
  ** tagged messages Mutt will concatenate the messages and will pipe them
  ** all concatenated.  When \fIset\fP, Mutt will pipe the messages one by one.
  ** In both cases the messages are piped in the current sorted order,
  ** and the $$pipe_sep separator is added after each message.
  */
#ifdef USE_POP
  { "pop_auth_try_all",	DT_BOOL, R_NONE, OPTPOPAUTHTRYALL, 1 },
  /*
  ** .pp
  ** If \fIset\fP, Mutt will try all available authentication methods.
  ** When \fIunset\fP, Mutt will only fall back to other authentication
  ** methods if the previous methods are unavailable. If a method is
  ** available but authentication fails, Mutt will not connect to the POP server.
  */
  { "pop_authenticators", DT_STR, R_NONE, UL &PopAuthenticators, UL 0 },
  /*
  ** .pp
  ** This is a colon-delimited list of authentication methods mutt may
  ** attempt to use to log in to an POP server, in the order mutt should
  ** try them.  Authentication methods are either ``user'', ``apop'' or any
  ** SASL mechanism, e.g. ``digest-md5'', ``gssapi'' or ``cram-md5''.
  ** This option is case-insensitive. If this option is \fIunset\fP
  ** (the default) mutt will try all available methods, in order from
  ** most-secure to least-secure.
  ** .pp
  ** Example:
  ** .ts
  ** set pop_authenticators="digest-md5:apop:user"
  ** .te
  */
  { "pop_checkinterval", DT_NUM, R_NONE, UL &PopCheckTimeout, 60 },
  /*
  ** .pp
  ** This variable configures how often (in seconds) mutt should look for
  ** new mail in the currently selected mailbox if it is a POP mailbox.
  */
  { "pop_delete",	DT_QUAD, R_NONE, OPT_POPDELETE, MUTT_ASKNO },
  /*
  ** .pp
  ** If \fIset\fP, Mutt will delete successfully downloaded messages from the POP
  ** server when using the \fC$<fetch-mail>\fP function.  When \fIunset\fP, Mutt will
  ** download messages but also leave them on the POP server.
  */
  { "pop_host",		DT_STR,	 R_NONE, UL &PopHost, UL "" },
  /*
  ** .pp
  ** The name of your POP server for the \fC$<fetch-mail>\fP function.  You
  ** can also specify an alternative port, username and password, i.e.:
  ** .ts
  ** [pop[s]://][username[:password]@]popserver[:port]
  ** .te
  ** .pp
  ** where ``[...]'' denotes an optional part.
  */
  { "pop_last",		DT_BOOL, R_NONE, OPTPOPLAST, 0 },
  /*
  ** .pp
  ** If this variable is \fIset\fP, mutt will try to use the ``\fCLAST\fP'' POP command
  ** for retrieving only unread messages from the POP server when using
  ** the \fC$<fetch-mail>\fP function.
  */
  { "pop_pass",		DT_STR,	 R_NONE, UL &PopPass, UL "" },
  /*
  ** .pp
  ** Specifies the password for your POP account.  If \fIunset\fP, Mutt will
  ** prompt you for your password when you open a POP mailbox.
  ** .pp
  ** \fBWarning\fP: you should only use this option when you are on a
  ** fairly secure machine, because the superuser can read your muttrc
  ** even if you are the only one who can read the file.
  */
  { "pop_reconnect",	DT_QUAD, R_NONE, OPT_POPRECONNECT, MUTT_ASKYES },
  /*
  ** .pp
  ** Controls whether or not Mutt will try to reconnect to the POP server if
  ** the connection is lost.
  */
  { "pop_user",		DT_STR,	 R_NONE, UL &PopUser, 0 },
  /*
  ** .pp
  ** Your login name on the POP server.
  ** .pp
  ** This variable defaults to your user name on the local machine.
  */
#endif /* USE_POP */
  { "post_indent_string",DT_STR, R_NONE, UL &PostIndentString, UL "" },
  /*
  ** .pp
  ** Similar to the $$attribution variable, Mutt will append this
  ** string after the inclusion of a message which is being replied to.
  */
  { "post_indent_str",  DT_SYN,  R_NONE, UL "post_indent_string", 0 },
  /*
  */
#ifdef USE_NNTP
  { "post_moderated",	DT_QUAD, R_NONE, OPT_TOMODERATED, MUTT_ASKYES },
  /*
  ** .pp
  ** If set to \fIyes\fP, Mutt will post article to newsgroup that have
  ** not permissions to posting (e.g. moderated).  \fBNote:\fP if news server
  ** does not support posting to that newsgroup or totally read-only, that
  ** posting will not have an effect.
  */
#endif
  { "postpone",		DT_QUAD, R_NONE, OPT_POSTPONE, MUTT_ASKYES },
  /*
  ** .pp
  ** Controls whether or not messages are saved in the $$postponed
  ** mailbox when you elect not to send immediately.
  ** .pp
  ** Also see the $$recall variable.
  */
  { "postponed",	DT_PATH, R_INDEX, UL &Postponed, UL "~/postponed" },
  /*
  ** .pp
  ** Mutt allows you to indefinitely ``$postpone sending a message'' which
  ** you are editing.  When you choose to postpone a message, Mutt saves it
  ** in the mailbox specified by this variable.
  ** .pp
  ** Also see the $$postpone variable.
  */
  { "postpone_encrypt",    DT_BOOL, R_NONE, OPTPOSTPONEENCRYPT, 0 },
  /*
  ** .pp
  ** When \fIset\fP, postponed messages that are marked for encryption will be
  ** encrypted using the key in $$postpone_encrypt_as before saving.
  ** (Crypto only)
  */
  { "postpone_encrypt_as", DT_STR,  R_NONE, UL &PostponeEncryptAs, 0 },
  /*
  ** .pp
  ** This is the key used to encrypt postponed messages.  It should be in
  ** keyid or fingerprint form (e.g. 0x00112233 for PGP or the
  ** hash-value that OpenSSL generates for S/MIME).
  ** (Crypto only)
  */
#ifdef USE_SOCKET
  { "preconnect",	DT_STR, R_NONE, UL &Preconnect, UL 0},
  /*
  ** .pp
  ** If \fIset\fP, a shell command to be executed if mutt fails to establish
  ** a connection to the server. This is useful for setting up secure
  ** connections, e.g. with \fCssh(1)\fP. If the command returns a  nonzero
  ** status, mutt gives up opening the server. Example:
  ** .ts
  ** set preconnect="ssh -f -q -L 1234:mailhost.net:143 mailhost.net \(rs
  ** sleep 20 < /dev/null > /dev/null"
  ** .te
  ** .pp
  ** Mailbox ``foo'' on ``mailhost.net'' can now be reached
  ** as ``{localhost:1234}foo''.
  ** .pp
  ** Note: For this example to work, you must be able to log in to the
  ** remote machine without having to enter a password.
  */
#endif /* USE_SOCKET */
  { "print",		DT_QUAD, R_NONE, OPT_PRINT, MUTT_ASKNO },
  /*
  ** .pp
  ** Controls whether or not Mutt really prints messages.
  ** This is set to ``ask-no'' by default, because some people
  ** accidentally hit ``p'' often.
  */
  { "print_command",	DT_PATH, R_NONE, UL &PrintCmd, UL "lpr" },
  /*
  ** .pp
  ** This specifies the command pipe that should be used to print messages.
  */
  { "print_cmd",	DT_SYN,  R_NONE, UL "print_command", 0 },
  /*
  */
  { "print_decode",	DT_BOOL, R_NONE, OPTPRINTDECODE, 1 },
  /*
  ** .pp
  ** Used in connection with the \fC<print-message>\fP command.  If this
  ** option is \fIset\fP, the message is decoded before it is passed to the
  ** external command specified by $$print_command.  If this option
  ** is \fIunset\fP, no processing will be applied to the message when
  ** printing it.  The latter setting may be useful if you are using
  ** some advanced printer filter which is able to properly format
  ** e-mail messages for printing.
  */
  { "print_split",	DT_BOOL, R_NONE, OPTPRINTSPLIT,  0 },
  /*
  ** .pp
  ** Used in connection with the \fC<print-message>\fP command.  If this option
  ** is \fIset\fP, the command specified by $$print_command is executed once for
  ** each message which is to be printed.  If this option is \fIunset\fP,
  ** the command specified by $$print_command is executed only once, and
  ** all the messages are concatenated, with a form feed as the message
  ** separator.
  ** .pp
  ** Those who use the \fCenscript\fP(1) program's mail-printing mode will
  ** most likely want to \fIset\fP this option.
  */
  { "prompt_after",	DT_BOOL, R_NONE, OPTPROMPTAFTER, 1 },
  /*
  ** .pp
  ** If you use an \fIexternal\fP $$pager, setting this variable will
  ** cause Mutt to prompt you for a command when the pager exits rather
  ** than returning to the index menu.  If \fIunset\fP, Mutt will return to the
  ** index menu when the external pager exits.
  */
  { "query_command",	DT_PATH, R_NONE, UL &QueryCmd, UL "" },
  /*
  ** .pp
  ** This specifies the command Mutt will use to make external address
  ** queries.  The string may contain a ``%s'', which will be substituted
  ** with the query string the user types.  Mutt will add quotes around the
  ** string substituted for ``%s'' automatically according to shell quoting
  ** rules, so you should avoid adding your own.  If no ``%s'' is found in
  ** the string, Mutt will append the user's query to the end of the string.
  ** See ``$query'' for more information.
  */
  { "query_format",	DT_STR, R_NONE, UL &QueryFormat, UL "%4c %t %-25.25a %-25.25n %?e?(%e)?" },
  /*
  ** .pp
  ** This variable describes the format of the ``query'' menu. The
  ** following \fCprintf(3)\fP-style sequences are understood:
  ** .dl
  ** .dt %a  .dd destination address
  ** .dt %c  .dd current entry number
  ** .dt %e  .dd extra information *
  ** .dt %n  .dd destination name
  ** .dt %t  .dd ``*'' if current entry is tagged, a space otherwise
  ** .dt %>X .dd right justify the rest of the string and pad with ``X''
  ** .dt %|X .dd pad to the end of the line with ``X''
  ** .dt %*X .dd soft-fill with character ``X'' as pad
  ** .de
  ** .pp
  ** For an explanation of ``soft-fill'', see the $$index_format documentation.
  ** .pp
  ** * = can be optionally printed if nonzero, see the $$status_format documentation.
  */
  { "quit",		DT_QUAD, R_NONE, OPT_QUIT, MUTT_YES },
  /*
  ** .pp
  ** This variable controls whether ``quit'' and ``exit'' actually quit
  ** from mutt.  If this option is \fIset\fP, they do quit, if it is \fIunset\fP, they
  ** have no effect, and if it is set to \fIask-yes\fP or \fIask-no\fP, you are
  ** prompted for confirmation when you try to quit.
  */
  { "quote_regexp",	DT_RX,	 R_PAGER, UL &QuoteRegexp, UL "^([ \t]*[|>:}#])+" },
  /*
  ** .pp
  ** A regular expression used in the internal pager to determine quoted
  ** sections of text in the body of a message. Quoted text may be filtered
  ** out using the \fC<toggle-quoted>\fP command, or colored according to the
  ** ``color quoted'' family of directives.
  ** .pp
  ** Higher levels of quoting may be colored differently (``color quoted1'',
  ** ``color quoted2'', etc.). The quoting level is determined by removing
  ** the last character from the matched text and recursively reapplying
  ** the regular expression until it fails to produce a match.
  ** .pp
  ** Match detection may be overridden by the $$smileys regular expression.
  */
  { "read_inc",		DT_NUM,	 R_NONE, UL &ReadInc, 10 },
  /*
  ** .pp
  ** If set to a value greater than 0, Mutt will display which message it
  ** is currently on when reading a mailbox or when performing search actions
  ** such as search and limit. The message is printed after
  ** this many messages have been read or searched (e.g., if set to 25, Mutt will
  ** print a message when it is at message 25, and then again when it gets
  ** to message 50).  This variable is meant to indicate progress when
  ** reading or searching large mailboxes which may take some time.
  ** When set to 0, only a single message will appear before the reading
  ** the mailbox.
  ** .pp
  ** Also see the $$write_inc, $$net_inc and $$time_inc variables and the
  ** ``$tuning'' section of the manual for performance considerations.
  */
  { "read_only",	DT_BOOL, R_NONE, OPTREADONLY, 0 },
  /*
  ** .pp
  ** If \fIset\fP, all folders are opened in read-only mode.
  */
  { "realname",		DT_STR,	 R_BOTH, UL &Realname, 0 },
  /*
  ** .pp
  ** This variable specifies what ``real'' or ``personal'' name should be used
  ** when sending messages.
  ** .pp
  ** By default, this is the GECOS field from \fC/etc/passwd\fP.  Note that this
  ** variable will \fInot\fP be used when the user has set a real name
  ** in the $$from variable.
  */
  { "recall",		DT_QUAD, R_NONE, OPT_RECALL, MUTT_ASKYES },
  /*
  ** .pp
  ** Controls whether or not Mutt recalls postponed messages
  ** when composing a new message.
  ** .pp
  ** Setting this variable to \fIyes\fP is not generally useful, and thus not
  ** recommended.  Note that the \fC<recall-message>\fP function can be used
  ** to manually recall postponed messages.
  ** .pp
  ** Also see $$postponed variable.
  */
  { "record",		DT_PATH, R_NONE, UL &Outbox, UL "~/sent" },
  /*
  ** .pp
  ** This specifies the file into which your outgoing messages should be
  ** appended.  (This is meant as the primary method for saving a copy of
  ** your messages, but another way to do this is using the ``$my_hdr''
  ** command to create a ``Bcc:'' field with your email address in it.)
  ** .pp
  ** The value of \fI$$record\fP is overridden by the $$force_name and
  ** $$save_name variables, and the ``$fcc-hook'' command.
  */
  { "reflow_space_quotes",	DT_BOOL, R_NONE, OPTREFLOWSPACEQUOTES, 1 },
  /*
  ** .pp
  ** This option controls how quotes from format=flowed messages are displayed
  ** in the pager and when replying (with $$text_flowed \fIunset\fP).
  ** When set, this option adds spaces after each level of quote marks, turning
  ** ">>>foo" into "> > > foo".
  ** .pp
  ** \fBNote:\fP If $$reflow_text is \fIunset\fP, this option has no effect.
  ** Also, this option does not affect replies when $$text_flowed is \fIset\fP.
  */
  { "reflow_text",	DT_BOOL, R_NONE, OPTREFLOWTEXT, 1 },
  /*
  ** .pp
  ** When \fIset\fP, Mutt will reformat paragraphs in text/plain
  ** parts marked format=flowed.  If \fIunset\fP, Mutt will display paragraphs
  ** unaltered from how they appear in the message body.  See RFC3676 for
  ** details on the \fIformat=flowed\fP format.
  ** .pp
  ** Also see $$reflow_wrap, and $$wrap.
  */
  { "reflow_wrap",	DT_NUM,	R_NONE, UL &ReflowWrap, 78 },
  /*
  ** .pp
  ** This variable controls the maximum paragraph width when reformatting text/plain
  ** parts when $$reflow_text is \fIset\fP.  When the value is 0, paragraphs will
  ** be wrapped at the terminal's right margin.  A positive value sets the
  ** paragraph width relative to the left margin.  A negative value set the
  ** paragraph width relative to the right margin.
  ** .pp
  ** Also see $$wrap.
  */
  { "reply_regexp",	DT_RX,	 R_INDEX|R_RESORT, UL &ReplyRegexp, UL "^(re([\\[0-9\\]+])*|aw):[ \t]*" },
  /*
  ** .pp
  ** A regular expression used to recognize reply messages when threading
  ** and replying. The default value corresponds to the English "Re:" and
  ** the German "Aw:".
  */
  { "reply_self",	DT_BOOL, R_NONE, OPTREPLYSELF, 0 },
  /*
  ** .pp
  ** If \fIunset\fP and you are replying to a message sent by you, Mutt will
  ** assume that you want to reply to the recipients of that message rather
  ** than to yourself.
  ** .pp
  ** Also see the ``$alternates'' command.
  */
  { "reply_to",		DT_QUAD, R_NONE, OPT_REPLYTO, MUTT_ASKYES },
  /*
  ** .pp
  ** If \fIset\fP, when replying to a message, Mutt will use the address listed
  ** in the Reply-to: header as the recipient of the reply.  If \fIunset\fP,
  ** it will use the address in the From: header field instead.  This
  ** option is useful for reading a mailing list that sets the Reply-To:
  ** header field to the list address and you want to send a private
  ** message to the author of a message.
  */
  { "resolve",		DT_BOOL, R_NONE, OPTRESOLVE, 1 },
  /*
  ** .pp
  ** When \fIset\fP, the cursor will be automatically advanced to the next
  ** (possibly undeleted) message whenever a command that modifies the
  ** current message is executed.
  */
  { "resume_draft_files", DT_BOOL, R_NONE, OPTRESUMEDRAFTFILES, 0 },
  /*
  ** .pp
  ** If \fIset\fP, draft files (specified by \fC-H\fP on the command
  ** line) are processed similarly to when resuming a postponed
  ** message.  Recipients are not prompted for; send-hooks are not
  ** evaluated; no alias expansion takes place; user-defined headers
  ** and signatures are not added to the message.
  */
  { "resume_edited_draft_files", DT_BOOL, R_NONE, OPTRESUMEEDITEDDRAFTFILES, 1 },
  /*
  ** .pp
  ** If \fIset\fP, draft files previously edited (via \fC-E -H\fP on
  ** the command line) will have $$resume_draft_files automatically
  ** set when they are used as a draft file again.
  ** .pp
  ** The first time a draft file is saved, mutt will add a header,
  ** X-Mutt-Resume-Draft to the saved file.  The next time the draft
  ** file is read in, if mutt sees the header, it will set
  ** $$resume_draft_files.
  ** .pp
  ** This option is designed to prevent multiple signatures,
  ** user-defined headers, and other processing effects from being
  ** made multiple times to the draft file.
  */
  { "reverse_alias",	DT_BOOL, R_BOTH, OPTREVALIAS, 0 },
  /*
  ** .pp
  ** This variable controls whether or not Mutt will display the ``personal''
  ** name from your aliases in the index menu if it finds an alias that
  ** matches the message's sender.  For example, if you have the following
  ** alias:
  ** .ts
  ** alias juser abd30425@somewhere.net (Joe User)
  ** .te
  ** .pp
  ** and then you receive mail which contains the following header:
  ** .ts
  ** From: abd30425@somewhere.net
  ** .te
  ** .pp
  ** It would be displayed in the index menu as ``Joe User'' instead of
  ** ``abd30425@somewhere.net.''  This is useful when the person's e-mail
  ** address is not human friendly.
  */
  { "reverse_name",	DT_BOOL, R_BOTH, OPTREVNAME, 0 },
  /*
  ** .pp
  ** It may sometimes arrive that you receive mail to a certain machine,
  ** move the messages to another machine, and reply to some the messages
  ** from there.  If this variable is \fIset\fP, the default \fIFrom:\fP line of
  ** the reply messages is built using the address where you received the
  ** messages you are replying to \fBif\fP that address matches your
  ** ``$alternates''.  If the variable is \fIunset\fP, or the address that would be
  ** used doesn't match your ``$alternates'', the \fIFrom:\fP line will use
  ** your address on the current machine.
  ** .pp
  ** Also see the ``$alternates'' command.
  */
  { "reverse_realname",	DT_BOOL, R_BOTH, OPTREVREAL, 1 },
  /*
  ** .pp
  ** This variable fine-tunes the behavior of the $$reverse_name feature.
  ** When it is \fIset\fP, mutt will use the address from incoming messages as-is,
  ** possibly including eventual real names.  When it is \fIunset\fP, mutt will
  ** override any such real names with the setting of the $$realname variable.
  */
  { "rfc2047_parameters", DT_BOOL, R_NONE, OPTRFC2047PARAMS, 0 },
  /*
  ** .pp
  ** When this variable is \fIset\fP, Mutt will decode RFC2047-encoded MIME
  ** parameters. You want to set this variable when mutt suggests you
  ** to save attachments to files named like:
  ** .ts
  ** =?iso-8859-1?Q?file=5F=E4=5F991116=2Ezip?=
  ** .te
  ** .pp
  ** When this variable is \fIset\fP interactively, the change won't be
  ** active until you change folders.
  ** .pp
  ** Note that this use of RFC2047's encoding is explicitly
  ** prohibited by the standard, but nevertheless encountered in the
  ** wild.
  ** .pp
  ** Also note that setting this parameter will \fInot\fP have the effect
  ** that mutt \fIgenerates\fP this kind of encoding.  Instead, mutt will
  ** unconditionally use the encoding specified in RFC2231.
  */
  { "save_address",	DT_BOOL, R_NONE, OPTSAVEADDRESS, 0 },
  /*
  ** .pp
  ** If \fIset\fP, mutt will take the sender's full address when choosing a
  ** default folder for saving a mail. If $$save_name or $$force_name
  ** is \fIset\fP too, the selection of the Fcc folder will be changed as well.
  */
  { "save_empty",	DT_BOOL, R_NONE, OPTSAVEEMPTY, 1 },
  /*
  ** .pp
  ** When \fIunset\fP, mailboxes which contain no saved messages will be removed
  ** when closed (the exception is $$spoolfile which is never removed).
  ** If \fIset\fP, mailboxes are never removed.
  ** .pp
  ** \fBNote:\fP This only applies to mbox and MMDF folders, Mutt does not
  ** delete MH and Maildir directories.
  */
  { "save_history",     DT_NUM,  R_NONE, UL &SaveHist, 0 },
  /*
  ** .pp
  ** This variable controls the size of the history (per category) saved in the
  ** $$history_file file.
  */
  { "save_name",	DT_BOOL, R_NONE, OPTSAVENAME, 0 },
  /*
  ** .pp
  ** This variable controls how copies of outgoing messages are saved.
  ** When \fIset\fP, a check is made to see if a mailbox specified by the
  ** recipient address exists (this is done by searching for a mailbox in
  ** the $$folder directory with the \fIusername\fP part of the
  ** recipient address).  If the mailbox exists, the outgoing message will
  ** be saved to that mailbox, otherwise the message is saved to the
  ** $$record mailbox.
  ** .pp
  ** Also see the $$force_name variable.
  */
  { "score", 		DT_BOOL, R_NONE, OPTSCORE, 1 },
  /*
  ** .pp
  ** When this variable is \fIunset\fP, scoring is turned off.  This can
  ** be useful to selectively disable scoring for certain folders when the
  ** $$score_threshold_delete variable and related are used.
  **
  */
  { "score_threshold_delete", DT_NUM, R_NONE, UL &ScoreThresholdDelete, UL -1 },
  /*
  ** .pp
  ** Messages which have been assigned a score equal to or lower than the value
  ** of this variable are automatically marked for deletion by mutt.  Since
  ** mutt scores are always greater than or equal to zero, the default setting
  ** of this variable will never mark a message for deletion.
  */
  { "score_threshold_flag", DT_NUM, R_NONE, UL &ScoreThresholdFlag, 9999 },
  /*
  ** .pp
  ** Messages which have been assigned a score greater than or equal to this
  ** variable's value are automatically marked "flagged".
  */
  { "score_threshold_read", DT_NUM, R_NONE, UL &ScoreThresholdRead, UL -1 },
  /*
  ** .pp
  ** Messages which have been assigned a score equal to or lower than the value
  ** of this variable are automatically marked as read by mutt.  Since
  ** mutt scores are always greater than or equal to zero, the default setting
  ** of this variable will never mark a message read.
  */
  { "search_context",	DT_NUM,  R_NONE, UL &SearchContext, UL 0 },
  /*
  ** .pp
  ** For the pager, this variable specifies the number of lines shown
  ** before search results. By default, search results will be top-aligned.
  */
  { "send_charset",	DT_STR,  R_NONE, UL &SendCharset, UL "us-ascii:iso-8859-1:utf-8" },
  /*
  ** .pp
  ** A colon-delimited list of character sets for outgoing messages. Mutt will use the
  ** first character set into which the text can be converted exactly.
  ** If your $$charset is not ``iso-8859-1'' and recipients may not
  ** understand ``UTF-8'', it is advisable to include in the list an
  ** appropriate widely used standard character set (such as
  ** ``iso-8859-2'', ``koi8-r'' or ``iso-2022-jp'') either instead of or after
  ** ``iso-8859-1''.
  ** .pp
  ** In case the text cannot be converted into one of these exactly,
  ** mutt uses $$charset as a fallback.
  */
  { "sendmail",		DT_PATH, R_NONE, UL &Sendmail, UL SENDMAIL " -oem -oi" },
  /*
  ** .pp
  ** Specifies the program and arguments used to deliver mail sent by Mutt.
  ** Mutt expects that the specified program interprets additional
  ** arguments as recipient addresses.
  */
  { "sendmail_wait",	DT_NUM,  R_NONE, UL &SendmailWait, 0 },
  /*
  ** .pp
  ** Specifies the number of seconds to wait for the $$sendmail process
  ** to finish before giving up and putting delivery in the background.
  ** .pp
  ** Mutt interprets the value of this variable as follows:
  ** .dl
  ** .dt >0 .dd number of seconds to wait for sendmail to finish before continuing
  ** .dt 0  .dd wait forever for sendmail to finish
  ** .dt <0 .dd always put sendmail in the background without waiting
  ** .de
  ** .pp
  ** Note that if you specify a value other than 0, the output of the child
  ** process will be put in a temporary file.  If there is some error, you
  ** will be informed as to where to find the output.
  */
  { "shell",		DT_PATH, R_NONE, UL &Shell, 0 },
  /*
  ** .pp
  ** Command to use when spawning a subshell.  By default, the user's login
  ** shell from \fC/etc/passwd\fP is used.
  */
#ifdef USE_NNTP
  { "save_unsubscribed", DT_BOOL, R_NONE, OPTSAVEUNSUB, 0 },
  /*
  ** .pp
  ** When \fIset\fP, info about unsubscribed newsgroups will be saved into
  ** ``newsrc'' file and into cache.
  */
  { "show_new_news",	DT_BOOL, R_NONE, OPTSHOWNEWNEWS, 1 },
  /*
  ** .pp
  ** If \fIset\fP, news server will be asked for new newsgroups on entering
  ** the browser.  Otherwise, it will be done only once for a news server.
  ** Also controls whether or not number of new articles of subscribed
  ** newsgroups will be then checked.
  */
  { "show_only_unread",	DT_BOOL, R_NONE, OPTSHOWONLYUNREAD, 0 },
  /*
  ** .pp
  ** If \fIset\fP, only subscribed newsgroups that contain unread articles
  ** will be displayed in browser.
  */
#endif
#ifdef USE_SIDEBAR
  { "sidebar_divider_char", DT_STR, R_SIDEBAR, UL &SidebarDividerChar, UL "|" },
  /*
  ** .pp
  ** This specifies the characters to be drawn between the sidebar (when
  ** visible) and the other Mutt panels. ASCII and Unicode line-drawing
  ** characters are supported.
  */
  { "sidebar_delim_chars", DT_STR, R_SIDEBAR, UL &SidebarDelimChars, UL "/." },
  /*
  ** .pp
  ** This contains the list of characters which you would like to treat
  ** as folder separators for displaying paths in the sidebar.
  ** .pp
  ** Local mail is often arranged in directories: `dir1/dir2/mailbox'.
  ** .ts
  ** set sidebar_delim_chars='/'
  ** .te
  ** .pp
  ** IMAP mailboxes are often named: `folder1.folder2.mailbox'.
  ** .ts
  ** set sidebar_delim_chars='.'
  ** .te
  ** .pp
  ** \fBSee also:\fP $$sidebar_short_path, $$sidebar_folder_indent, $$sidebar_indent_string.
  */
  { "sidebar_folder_indent", DT_BOOL, R_SIDEBAR, OPTSIDEBARFOLDERINDENT, 0 },
  /*
  ** .pp
  ** Set this to indent mailboxes in the sidebar.
  ** .pp
  ** \fBSee also:\fP $$sidebar_short_path, $$sidebar_indent_string, $$sidebar_delim_chars.
  */
  { "sidebar_format", DT_STR, R_SIDEBAR, UL &SidebarFormat, UL "%B%*  %n" },
  /*
  ** .pp
  ** This variable allows you to customize the sidebar display. This string is
  ** similar to $$index_format, but has its own set of \fCprintf(3)\fP-like
  ** sequences:
  ** .dl
  ** .dt %B  .dd Name of the mailbox
  ** .dt %S  .dd * Size of mailbox (total number of messages)
  ** .dt %N  .dd * Number of New messages in the mailbox
  ** .dt %n  .dd N if mailbox has new mail, blank otherwise
  ** .dt %F  .dd * Number of Flagged messages in the mailbox
  ** .dt %!  .dd ``!'' : one flagged message;
  **             ``!!'' : two flagged messages;
  **             ``n!'' : n flagged messages (for n > 2).
  **             Otherwise prints nothing.
  ** .dt %d  .dd * @ Number of deleted messages
  ** .dt %L  .dd * @ Number of messages after limiting
  ** .dt %t  .dd * @ Number of tagged messages
  ** .dt %>X .dd right justify the rest of the string and pad with ``X''
  ** .dt %|X .dd pad to the end of the line with ``X''
  ** .dt %*X .dd soft-fill with character ``X'' as pad
  ** .de
  ** .pp
  ** * = Can be optionally printed if nonzero
  ** @ = Only applicable to the current folder
  ** .pp
  ** In order to use %S, %N, %F, and %!, $$mail_check_stats must
  ** be \fIset\fP.  When thus set, a suggested value for this option is
  ** "%B%?F? [%F]?%* %?N?%N/?%S".
  */
  { "sidebar_indent_string", DT_STR, R_SIDEBAR, UL &SidebarIndentString, UL "  " },
  /*
  ** .pp
  ** This specifies the string that is used to indent mailboxes in the sidebar.
  ** It defaults to two spaces.
  ** .pp
  ** \fBSee also:\fP $$sidebar_short_path, $$sidebar_folder_indent, $$sidebar_delim_chars.
  */
  { "sidebar_new_mail_only", DT_BOOL, R_SIDEBAR, OPTSIDEBARNEWMAILONLY, 0 },
  /*
  ** .pp
  ** When set, the sidebar will only display mailboxes containing new, or
  ** flagged, mail.
  ** .pp
  ** \fBSee also:\fP $sidebar_whitelist.
  */
  { "sidebar_next_new_wrap", DT_BOOL, R_NONE, UL OPTSIDEBARNEXTNEWWRAP, 0 },
  /*
  ** .pp
  ** When set, the \fC<sidebar-next-new>\fP command will not stop and the end of
  ** the list of mailboxes, but wrap around to the beginning. The
  ** \fC<sidebar-prev-new>\fP command is similarly affected, wrapping around to
  ** the end of the list.
  */
  { "sidebar_on_right", DT_BOOL, R_BOTH|R_REFLOW, UL OPTSIDEBARONRIGHT, 0 },
  /*
  ** .pp
  ** When set, the sidebar will appear on the right-hand side of the screen.
  */
  { "sidebar_short_path", DT_BOOL, R_SIDEBAR, OPTSIDEBARSHORTPATH, 0 },
  /*
  ** .pp
  ** By default the sidebar will show the mailbox's path, relative to the
  ** $$folder variable. Setting \fCsidebar_shortpath=yes\fP will shorten the
  ** names relative to the previous name. Here's an example:
  ** .dl
  ** .dt \fBshortpath=no\fP .dd \fBshortpath=yes\fP .dd \fBshortpath=yes, folderindent=yes, indentstr=".."\fP
  ** .dt \fCfruit\fP        .dd \fCfruit\fP         .dd \fCfruit\fP
  ** .dt \fCfruit.apple\fP  .dd \fCapple\fP         .dd \fC..apple\fP
  ** .dt \fCfruit.banana\fP .dd \fCbanana\fP        .dd \fC..banana\fP
  ** .dt \fCfruit.cherry\fP .dd \fCcherry\fP        .dd \fC..cherry\fP
  ** .de
  ** .pp
  ** \fBSee also:\fP $$sidebar_delim_chars, $$sidebar_folder_indent, $$sidebar_indent_string.
  */
  { "sidebar_sort_method", DT_SORT|DT_SORT_SIDEBAR, R_SIDEBAR, UL &SidebarSortMethod, SORT_ORDER },
  /*
  ** .pp
  ** Specifies how to sort entries in the file browser.  By default, the
  ** entries are sorted alphabetically.  Valid values:
  ** .il
  ** .dd alpha (alphabetically)
  ** .dd count (all message count)
  ** .dd flagged (flagged message count)
  ** .dd new (new message count)
  ** .dd unsorted
  ** .ie
  ** .pp
  ** You may optionally use the ``reverse-'' prefix to specify reverse sorting
  ** order (example: ``\fCset sort_browser=reverse-date\fP'').
  */
  { "sidebar_visible", DT_BOOL, R_BOTH|R_REFLOW, OPTSIDEBAR, 0 },
  /*
  ** .pp
  ** This specifies whether or not to show sidebar. The sidebar shows a list of
  ** all your mailboxes.
  ** .pp
  ** \fBSee also:\fP $$sidebar_format, $$sidebar_width
  */
  { "sidebar_width", DT_NUM, R_BOTH|R_REFLOW, UL &SidebarWidth, 30 },
  /*
  ** .pp
  ** This controls the width of the sidebar.  It is measured in screen columns.
  ** For example: sidebar_width=20 could display 20 ASCII characters, or 10
  ** Chinese characters.
  */
#endif
  { "sig_dashes",	DT_BOOL, R_NONE, OPTSIGDASHES, 1 },
  /*
  ** .pp
  ** If \fIset\fP, a line containing ``-- '' (note the trailing space) will be inserted before your
  ** $$signature.  It is \fBstrongly\fP recommended that you not \fIunset\fP
  ** this variable unless your signature contains just your name.  The
  ** reason for this is because many software packages use ``-- \n'' to
  ** detect your signature.  For example, Mutt has the ability to highlight
  ** the signature in a different color in the built-in pager.
  */
  { "sig_on_top",	DT_BOOL, R_NONE, OPTSIGONTOP, 0},
  /*
  ** .pp
  ** If \fIset\fP, the signature will be included before any quoted or forwarded
  ** text.  It is \fBstrongly\fP recommended that you do not set this variable
  ** unless you really know what you are doing, and are prepared to take
  ** some heat from netiquette guardians.
  */
  { "signature",	DT_PATH, R_NONE, UL &Signature, UL "~/.signature" },
  /*
  ** .pp
  ** Specifies the filename of your signature, which is appended to all
  ** outgoing messages.   If the filename ends with a pipe (``|''), it is
  ** assumed that filename is a shell command and input should be read from
  ** its standard output.
  */
  { "simple_search",	DT_STR,	 R_NONE, UL &SimpleSearch, UL "~f %s | ~s %s" },
  /*
  ** .pp
  ** Specifies how Mutt should expand a simple search into a real search
  ** pattern.  A simple search is one that does not contain any of the ``~'' pattern
  ** operators.  See ``$patterns'' for more information on search patterns.
  ** .pp
  ** For example, if you simply type ``joe'' at a search or limit prompt, Mutt
  ** will automatically expand it to the value specified by this variable by
  ** replacing ``%s'' with the supplied string.
  ** For the default value, ``joe'' would be expanded to: ``~f joe | ~s joe''.
  */
  { "skip_quoted_offset", DT_NUM, R_NONE, UL &SkipQuotedOffset, 0 },
  /*
  ** .pp
  ** Lines of quoted text that are displayed before the unquoted text after
  ** "skip to quoted" command (S)
  */
  { "sleep_time",	DT_NUM, R_NONE, UL &SleepTime, 1 },
  /*
  ** .pp
  ** Specifies time, in seconds, to pause while displaying certain informational
  ** messages, while moving from folder to folder and after expunging
  ** messages from the current folder.  The default is to pause one second, so
  ** a value of zero for this option suppresses the pause.
  */
  { "smart_wrap",	DT_BOOL, R_PAGER, OPTWRAP, 1 },
  /*
  ** .pp
  ** Controls the display of lines longer than the screen width in the
  ** internal pager. If \fIset\fP, long lines are wrapped at a word boundary.  If
  ** \fIunset\fP, lines are simply wrapped at the screen edge. Also see the
  ** $$markers variable.
  */
  { "smileys",		DT_RX,	 R_PAGER, UL &Smileys, UL "(>From )|(:[-^]?[][)(><}{|/DP])" },
  /*
  ** .pp
  ** The \fIpager\fP uses this variable to catch some common false
  ** positives of $$quote_regexp, most notably smileys and not consider
  ** a line quoted text if it also matches $$smileys. This mostly
  ** happens at the beginning of a line.
  */



  { "smime_ask_cert_label",	DT_BOOL, R_NONE, OPTASKCERTLABEL, 1 },
  /*
  ** .pp
  ** This flag controls whether you want to be asked to enter a label
  ** for a certificate about to be added to the database or not. It is
  ** \fIset\fP by default.
  ** (S/MIME only)
  */
  { "smime_ca_location",	DT_PATH, R_NONE, UL &SmimeCALocation, 0 },
  /*
  ** .pp
  ** This variable contains the name of either a directory, or a file which
  ** contains trusted certificates for use with OpenSSL.
  ** (S/MIME only)
  */
  { "smime_certificates",	DT_PATH, R_NONE, UL &SmimeCertificates, 0 },
  /*
  ** .pp
  ** Since for S/MIME there is no pubring/secring as with PGP, mutt has to handle
  ** storage and retrieval of keys by itself. This is very basic right
  ** now, and keys and certificates are stored in two different
  ** directories, both named as the hash-value retrieved from
  ** OpenSSL. There is an index file which contains mailbox-address
  ** keyid pairs, and which can be manually edited. This option points to
  ** the location of the certificates.
  ** (S/MIME only)
  */
  { "smime_decrypt_command", 	DT_STR, R_NONE, UL &SmimeDecryptCommand, 0},
  /*
  ** .pp
  ** This format string specifies a command which is used to decrypt
  ** \fCapplication/x-pkcs7-mime\fP attachments.
  ** .pp
  ** The OpenSSL command formats have their own set of \fCprintf(3)\fP-like sequences
  ** similar to PGP's:
  ** .dl
  ** .dt %f .dd Expands to the name of a file containing a message.
  ** .dt %s .dd Expands to the name of a file containing the signature part
  ** .          of a \fCmultipart/signed\fP attachment when verifying it.
  ** .dt %k .dd The key-pair specified with $$smime_default_key
  ** .dt %c .dd One or more certificate IDs.
  ** .dt %a .dd The algorithm used for encryption.
  ** .dt %d .dd The message digest algorithm specified with $$smime_sign_digest_alg.
  ** .dt %C .dd CA location:  Depending on whether $$smime_ca_location
  ** .          points to a directory or file, this expands to
  ** .          ``-CApath $$smime_ca_location'' or ``-CAfile $$smime_ca_location''.
  ** .de
  ** .pp
  ** For examples on how to configure these formats, see the \fCsmime.rc\fP in
  ** the \fCsamples/\fP subdirectory which has been installed on your system
  ** alongside the documentation.
  ** (S/MIME only)
  */
  { "smime_decrypt_use_default_key",	DT_BOOL, R_NONE, OPTSDEFAULTDECRYPTKEY, 1 },
  /*
  ** .pp
  ** If \fIset\fP (default) this tells mutt to use the default key for decryption. Otherwise,
  ** if managing multiple certificate-key-pairs, mutt will try to use the mailbox-address
  ** to determine the key to use. It will ask you to supply a key, if it can't find one.
  ** (S/MIME only)
  */
  { "smime_sign_as",			DT_SYN,  R_NONE, UL "smime_default_key", 0 },
  { "smime_default_key",		DT_STR,	 R_NONE, UL &SmimeDefaultKey, 0 },
  /*
  ** .pp
  ** This is the default key-pair to use for signing. This must be set to the
  ** keyid (the hash-value that OpenSSL generates) to work properly
  ** (S/MIME only)
  */
  { "smime_encrypt_command", 	DT_STR, R_NONE, UL &SmimeEncryptCommand, 0},
  /*
  ** .pp
  ** This command is used to create encrypted S/MIME messages.
  ** .pp
  ** This is a format string, see the $$smime_decrypt_command command for
  ** possible \fCprintf(3)\fP-like sequences.
  ** (S/MIME only)
  */
  { "smime_encrypt_self",		DT_QUAD,	 R_NONE, OPT_SMIMEENCRYPTSELF, MUTT_NO },
  /*
  ** .pp
  ** Encrypt the message to $$smime_default_key too.
  ** (S/MIME only)
  */
  { "smime_encrypt_with",	DT_STR,	 R_NONE, UL &SmimeCryptAlg, UL "aes256" },
  /*
  ** .pp
  ** This sets the algorithm that should be used for encryption.
  ** Valid choices are ``aes128'', ``aes192'', ``aes256'', ``des'', ``des3'', ``rc2-40'', ``rc2-64'', ``rc2-128''.
  ** (S/MIME only)
  */
  { "smime_get_cert_command", 	DT_STR, R_NONE, UL &SmimeGetCertCommand, 0},
  /*
  ** .pp
  ** This command is used to extract X509 certificates from a PKCS7 structure.
  ** .pp
  ** This is a format string, see the $$smime_decrypt_command command for
  ** possible \fCprintf(3)\fP-like sequences.
  ** (S/MIME only)
  */
  { "smime_get_cert_email_command", 	DT_STR, R_NONE, UL &SmimeGetCertEmailCommand, 0},
  /*
  ** .pp
  ** This command is used to extract the mail address(es) used for storing
  ** X509 certificates, and for verification purposes (to check whether the
  ** certificate was issued for the sender's mailbox).
  ** .pp
  ** This is a format string, see the $$smime_decrypt_command command for
  ** possible \fCprintf(3)\fP-like sequences.
  ** (S/MIME only)
  */
  { "smime_get_signer_cert_command", 	DT_STR, R_NONE, UL &SmimeGetSignerCertCommand, 0},
  /*
  ** .pp
  ** This command is used to extract only the signers X509 certificate from a S/MIME
  ** signature, so that the certificate's owner may get compared to the
  ** email's ``From:'' field.
  ** .pp
  ** This is a format string, see the $$smime_decrypt_command command for
  ** possible \fCprintf(3)\fP-like sequences.
  ** (S/MIME only)
  */
  { "smime_import_cert_command", 	DT_STR, R_NONE, UL &SmimeImportCertCommand, 0},
  /*
  ** .pp
  ** This command is used to import a certificate via smime_keys.
  ** .pp
  ** This is a format string, see the $$smime_decrypt_command command for
  ** possible \fCprintf(3)\fP-like sequences.
  ** (S/MIME only)
  */
  { "smime_is_default", DT_BOOL,  R_NONE, OPTSMIMEISDEFAULT, 0},
  /*
  ** .pp
  ** The default behavior of mutt is to use PGP on all auto-sign/encryption
  ** operations. To override and to use OpenSSL instead this must be \fIset\fP.
  ** However, this has no effect while replying, since mutt will automatically
  ** select the same application that was used to sign/encrypt the original
  ** message.  (Note that this variable can be overridden by unsetting $$crypt_autosmime.)
  ** (S/MIME only)
  */
  { "smime_keys",		DT_PATH, R_NONE, UL &SmimeKeys, 0 },
  /*
  ** .pp
  ** Since for S/MIME there is no pubring/secring as with PGP, mutt has to handle
  ** storage and retrieval of keys/certs by itself. This is very basic right now,
  ** and stores keys and certificates in two different directories, both
  ** named as the hash-value retrieved from OpenSSL. There is an index file
  ** which contains mailbox-address keyid pair, and which can be manually
  ** edited. This option points to the location of the private keys.
  ** (S/MIME only)
  */
  { "smime_pk7out_command", 	DT_STR, R_NONE, UL &SmimePk7outCommand, 0},
  /*
  ** .pp
  ** This command is used to extract PKCS7 structures of S/MIME signatures,
  ** in order to extract the public X509 certificate(s).
  ** .pp
  ** This is a format string, see the $$smime_decrypt_command command for
  ** possible \fCprintf(3)\fP-like sequences.
  ** (S/MIME only)
  */
  { "smime_sign_command", 	DT_STR, R_NONE, UL &SmimeSignCommand, 0},
  /*
  ** .pp
  ** This command is used to created S/MIME signatures of type
  ** \fCmultipart/signed\fP, which can be read by all mail clients.
  ** .pp
  ** This is a format string, see the $$smime_decrypt_command command for
  ** possible \fCprintf(3)\fP-like sequences.
  ** (S/MIME only)
  */
  { "smime_sign_digest_alg",	DT_STR,	 R_NONE, UL &SmimeDigestAlg, UL "sha256" },
  /*
  ** .pp
  ** This sets the algorithm that should be used for the signature message digest.
  ** Valid choices are ``md5'', ``sha1'', ``sha224'', ``sha256'', ``sha384'', ``sha512''.
  ** (S/MIME only)
  */
  { "smime_sign_opaque_command", 	DT_STR, R_NONE, UL &SmimeSignOpaqueCommand, 0},
  /*
  ** .pp
  ** This command is used to created S/MIME signatures of type
  ** \fCapplication/x-pkcs7-signature\fP, which can only be handled by mail
  ** clients supporting the S/MIME extension.
  ** .pp
  ** This is a format string, see the $$smime_decrypt_command command for
  ** possible \fCprintf(3)\fP-like sequences.
  ** (S/MIME only)
  */
  { "smime_timeout",		DT_NUM,	 R_NONE, UL &SmimeTimeout, 300 },
  /*
  ** .pp
  ** The number of seconds after which a cached passphrase will expire if
  ** not used.
  ** (S/MIME only)
  */
  { "smime_verify_command", 	DT_STR, R_NONE, UL &SmimeVerifyCommand, 0},
  /*
  ** .pp
  ** This command is used to verify S/MIME signatures of type \fCmultipart/signed\fP.
  ** .pp
  ** This is a format string, see the $$smime_decrypt_command command for
  ** possible \fCprintf(3)\fP-like sequences.
  ** (S/MIME only)
  */
  { "smime_verify_opaque_command", 	DT_STR, R_NONE, UL &SmimeVerifyOpaqueCommand, 0},
  /*
  ** .pp
  ** This command is used to verify S/MIME signatures of type
  ** \fCapplication/x-pkcs7-mime\fP.
  ** .pp
  ** This is a format string, see the $$smime_decrypt_command command for
  ** possible \fCprintf(3)\fP-like sequences.
  ** (S/MIME only)
  */
#ifdef USE_SMTP
# ifdef USE_SASL
  { "smtp_authenticators", DT_STR, R_NONE, UL &SmtpAuthenticators, UL 0 },
  /*
  ** .pp
  ** This is a colon-delimited list of authentication methods mutt may
  ** attempt to use to log in to an SMTP server, in the order mutt should
  ** try them.  Authentication methods are any SASL mechanism, e.g.
  ** ``digest-md5'', ``gssapi'' or ``cram-md5''.
  ** This option is case-insensitive. If it is ``unset''
  ** (the default) mutt will try all available methods, in order from
  ** most-secure to least-secure.
  ** .pp
  ** Example:
  ** .ts
  ** set smtp_authenticators="digest-md5:cram-md5"
  ** .te
  */
# endif /* USE_SASL */
  { "smtp_pass", 	DT_STR,  R_NONE, UL &SmtpPass, UL 0 },
  /*
  ** .pp
  ** Specifies the password for your SMTP account.  If \fIunset\fP, Mutt will
  ** prompt you for your password when you first send mail via SMTP.
  ** See $$smtp_url to configure mutt to send mail via SMTP.
  ** .pp
  ** \fBWarning\fP: you should only use this option when you are on a
  ** fairly secure machine, because the superuser can read your muttrc even
  ** if you are the only one who can read the file.
  */
  { "smtp_url",		DT_STR, R_NONE, UL &SmtpUrl, UL 0 },
  /*
  ** .pp
  ** Defines the SMTP smarthost where sent messages should relayed for
  ** delivery. This should take the form of an SMTP URL, e.g.:
  ** .ts
  ** smtp[s]://[user[:pass]@]host[:port]
  ** .te
  ** .pp
  ** where ``[...]'' denotes an optional part.
  ** Setting this variable overrides the value of the $$sendmail
  ** variable.
  */
#endif /* USE_SMTP */
  { "sort",		DT_SORT, R_INDEX|R_RESORT, UL &Sort, SORT_DATE },
  /*
  ** .pp
  ** Specifies how to sort messages in the ``index'' menu.  Valid values
  ** are:
  ** .il
  ** .dd date or date-sent
  ** .dd date-received
  ** .dd from
  ** .dd mailbox-order (unsorted)
  ** .dd score
  ** .dd size
  ** .dd spam
  ** .dd subject
  ** .dd threads
  ** .dd to
  ** .ie
  ** .pp
  ** You may optionally use the ``reverse-'' prefix to specify reverse sorting
  ** order (example: ``\fCset sort=reverse-date-sent\fP'').
  */
  { "sort_alias",	DT_SORT|DT_SORT_ALIAS,	R_NONE,	UL &SortAlias, SORT_ALIAS },
  /*
  ** .pp
  ** Specifies how the entries in the ``alias'' menu are sorted.  The
  ** following are legal values:
  ** .il
  ** .dd address (sort alphabetically by email address)
  ** .dd alias (sort alphabetically by alias name)
  ** .dd unsorted (leave in order specified in .muttrc)
  ** .ie
  */
  { "sort_aux",		DT_SORT|DT_SORT_AUX, R_INDEX|R_RESORT_BOTH, UL &SortAux, SORT_DATE },
  /*
  ** .pp
  ** When sorting by threads, this variable controls how threads are sorted
  ** in relation to other threads, and how the branches of the thread trees
  ** are sorted.  This can be set to any value that $$sort can, except
  ** ``threads'' (in that case, mutt will just use ``date-sent'').  You can also
  ** specify the ``last-'' prefix in addition to the ``reverse-'' prefix, but ``last-''
  ** must come after ``reverse-''.  The ``last-'' prefix causes messages to be
  ** sorted against its siblings by which has the last descendant, using
  ** the rest of $$sort_aux as an ordering.  For instance,
  ** .ts
  ** set sort_aux=last-date-received
  ** .te
  ** .pp
  ** would mean that if a new message is received in a
  ** thread, that thread becomes the last one displayed (or the first, if
  ** you have ``\fCset sort=reverse-threads\fP''.)
  ** .pp
  ** Note: For reversed $$sort
  ** order $$sort_aux is reversed again (which is not the right thing to do,
  ** but kept to not break any existing configuration setting).
  */
  { "sort_browser",	DT_SORT|DT_SORT_BROWSER, R_NONE, UL &BrowserSort, SORT_ALPHA },
  /*
  ** .pp
  ** Specifies how to sort entries in the file browser.  By default, the
  ** entries are sorted alphabetically.  Valid values:
  ** .il
  ** .dd alpha (alphabetically)
  ** .dd count (all message count)
  ** .dd date
  ** .dd desc (description)
  ** .dd new (new message count)
  ** .dd size
  ** .dd unsorted
  ** .ie
  ** .pp
  ** You may optionally use the ``reverse-'' prefix to specify reverse sorting
  ** order (example: ``\fCset sort_browser=reverse-date\fP'').
  */
  { "sort_re",		DT_BOOL, R_INDEX|R_RESORT|R_RESORT_INIT, OPTSORTRE, 1 },
  /*
  ** .pp
  ** This variable is only useful when sorting by threads with
  ** $$strict_threads \fIunset\fP.  In that case, it changes the heuristic
  ** mutt uses to thread messages by subject.  With $$sort_re \fIset\fP, mutt will
  ** only attach a message as the child of another message by subject if
  ** the subject of the child message starts with a substring matching the
  ** setting of $$reply_regexp.  With $$sort_re \fIunset\fP, mutt will attach
  ** the message whether or not this is the case, as long as the
  ** non-$$reply_regexp parts of both messages are identical.
  */
  { "spam_separator",   DT_STR, R_NONE, UL &SpamSep, UL "," },
  /*
  ** .pp
  ** This variable controls what happens when multiple spam headers
  ** are matched: if \fIunset\fP, each successive header will overwrite any
  ** previous matches value for the spam label. If \fIset\fP, each successive
  ** match will append to the previous, using this variable's value as a
  ** separator.
  */
  { "spoolfile",	DT_PATH, R_NONE, UL &Spoolfile, 0 },
  /*
  ** .pp
  ** If your spool mailbox is in a non-default place where Mutt cannot find
  ** it, you can specify its location with this variable.  Mutt will
  ** initially set this variable to the value of the environment
  ** variable \fC$$$MAIL\fP or \fC$$$MAILDIR\fP if either is defined.
  */
#if defined(USE_SSL)
#ifdef USE_SSL_GNUTLS
  { "ssl_ca_certificates_file", DT_PATH, R_NONE, UL &SslCACertFile, 0 },
  /*
  ** .pp
  ** This variable specifies a file containing trusted CA certificates.
  ** Any server certificate that is signed with one of these CA
  ** certificates is also automatically accepted.
  ** .pp
  ** Example:
  ** .ts
  ** set ssl_ca_certificates_file=/etc/ssl/certs/ca-certificates.crt
  ** .te
  */
#endif /* USE_SSL_GNUTLS */
  { "ssl_client_cert", DT_PATH, R_NONE, UL &SslClientCert, 0 },
  /*
  ** .pp
  ** The file containing a client certificate and its associated private
  ** key.
  */
  { "ssl_force_tls",		DT_BOOL, R_NONE, OPTSSLFORCETLS, 0 },
  /*
   ** .pp
   ** If this variable is \fIset\fP, Mutt will require that all connections
   ** to remote servers be encrypted. Furthermore it will attempt to
   ** negotiate TLS even if the server does not advertise the capability,
   ** since it would otherwise have to abort the connection anyway. This
   ** option supersedes $$ssl_starttls.
   */
# ifdef USE_SSL_GNUTLS
  { "ssl_min_dh_prime_bits", DT_NUM, R_NONE, UL &SslDHPrimeBits, 0 },
  /*
  ** .pp
  ** This variable specifies the minimum acceptable prime size (in bits)
  ** for use in any Diffie-Hellman key exchange. A value of 0 will use
  ** the default from the GNUTLS library.
  */
# endif /* USE_SSL_GNUTLS */
  { "ssl_starttls", DT_QUAD, R_NONE, OPT_SSLSTARTTLS, MUTT_YES },
  /*
  ** .pp
  ** If \fIset\fP (the default), mutt will attempt to use \fCSTARTTLS\fP on servers
  ** advertising the capability. When \fIunset\fP, mutt will not attempt to
  ** use \fCSTARTTLS\fP regardless of the server's capabilities.
  */
# ifdef USE_SSL_OPENSSL
  { "ssl_use_sslv2", DT_BOOL, R_NONE, OPTSSLV2, 0 },
  /*
  ** .pp
  ** This variable specifies whether to attempt to use SSLv2 in the
  ** SSL authentication process. Note that SSLv2 and SSLv3 are now
  ** considered fundamentally insecure and are no longer recommended.
  */
# endif /* defined USE_SSL_OPENSSL */
  { "ssl_use_sslv3", DT_BOOL, R_NONE, OPTSSLV3, 0 },
  /*
  ** .pp
  ** This variable specifies whether to attempt to use SSLv3 in the
  ** SSL authentication process. Note that SSLv2 and SSLv3 are now
  ** considered fundamentally insecure and are no longer recommended.
  */
  { "ssl_use_tlsv1", DT_BOOL, R_NONE, OPTTLSV1, 1 },
  /*
  ** .pp
  ** This variable specifies whether to attempt to use TLSv1.0 in the
  ** SSL authentication process.
  */
  { "ssl_use_tlsv1_1", DT_BOOL, R_NONE, OPTTLSV1_1, 1 },
  /*
  ** .pp
  ** This variable specifies whether to attempt to use TLSv1.1 in the
  ** SSL authentication process.
  */
  { "ssl_use_tlsv1_2", DT_BOOL, R_NONE, OPTTLSV1_2, 1 },
  /*
  ** .pp
  ** This variable specifies whether to attempt to use TLSv1.2 in the
  ** SSL authentication process.
  */
#ifdef USE_SSL_OPENSSL
  { "ssl_usesystemcerts", DT_BOOL, R_NONE, OPTSSLSYSTEMCERTS, 1 },
  /*
  ** .pp
  ** If set to \fIyes\fP, mutt will use CA certificates in the
  ** system-wide certificate store when checking if a server certificate
  ** is signed by a trusted CA.
  */
#endif
  { "ssl_verify_dates", DT_BOOL, R_NONE, OPTSSLVERIFYDATES, 1 },
  /*
  ** .pp
  ** If \fIset\fP (the default), mutt will not automatically accept a server
  ** certificate that is either not yet valid or already expired. You should
  ** only unset this for particular known hosts, using the
  ** \fC$<account-hook>\fP function.
  */
  { "ssl_verify_host", DT_BOOL, R_NONE, OPTSSLVERIFYHOST, 1 },
  /*
  ** .pp
  ** If \fIset\fP (the default), mutt will not automatically accept a server
  ** certificate whose host name does not match the host used in your folder
  ** URL. You should only unset this for particular known hosts, using
  ** the \fC$<account-hook>\fP function.
  */
  { "ssl_ciphers", DT_STR, R_NONE, UL &SslCiphers, UL 0 },
  /*
  ** .pp
  ** Contains a colon-seperated list of ciphers to use when using SSL.
  ** For OpenSSL, see ciphers(1) for the syntax of the string.
  ** .pp
  ** For GnuTLS, this option will be used in place of "NORMAL" at the
  ** start of the priority string.  See gnutls_priority_init(3) for the
  ** syntax and more details. (Note: GnuTLS version 2.1.7 or higher is
  ** required.)
  */
#endif /* defined(USE_SSL) */
  { "status_chars",	DT_STR,	 R_BOTH, UL &StChars, UL "-*%A" },
  /*
  ** .pp
  ** Controls the characters used by the ``%r'' indicator in
  ** $$status_format. The first character is used when the mailbox is
  ** unchanged. The second is used when the mailbox has been changed, and
  ** it needs to be resynchronized. The third is used if the mailbox is in
  ** read-only mode, or if the mailbox will not be written when exiting
  ** that mailbox (You can toggle whether to write changes to a mailbox
  ** with the \fC<toggle-write>\fP operation, bound by default to ``%''). The fourth
  ** is used to indicate that the current folder has been opened in attach-
  ** message mode (Certain operations like composing a new mail, replying,
  ** forwarding, etc. are not permitted in this mode).
  */
  { "status_format",	DT_STR,	 R_BOTH, UL &Status, UL "-%r-Mutt: %f [Msgs:%?M?%M/?%m%?n? New:%n?%?o? Old:%o?%?d? Del:%d?%?F? Flag:%F?%?t? Tag:%t?%?p? Post:%p?%?b? Inc:%b?%?l? %l?]---(%s/%S)-%>-(%P)---" },
  /*
  ** .pp
  ** Controls the format of the status line displayed in the ``index''
  ** menu.  This string is similar to $$index_format, but has its own
  ** set of \fCprintf(3)\fP-like sequences:
  ** .dl
  ** .dt %b  .dd number of mailboxes with new mail *
  ** .dt %d  .dd number of deleted messages *
  ** .dt %f  .dd the full pathname of the current mailbox
  ** .dt %F  .dd number of flagged messages *
  ** .dt %h  .dd local hostname
  ** .dt %l  .dd size (in bytes) of the current mailbox *
  ** .dt %L  .dd size (in bytes) of the messages shown
  **             (i.e., which match the current limit) *
  ** .dt %m  .dd the number of messages in the mailbox *
  ** .dt %M  .dd the number of messages shown (i.e., which match the current limit) *
  ** .dt %n  .dd number of new messages in the mailbox *
  ** .dt %o  .dd number of old unread messages *
  ** .dt %p  .dd number of postponed messages *
  ** .dt %P  .dd percentage of the way through the index
  ** .dt %r  .dd modified/read-only/won't-write/attach-message indicator,
  **             according to $$status_chars
  ** .dt %s  .dd current sorting mode ($$sort)
  ** .dt %S  .dd current aux sorting method ($$sort_aux)
  ** .dt %t  .dd number of tagged messages *
  ** .dt %u  .dd number of unread messages *
  ** .dt %v  .dd Mutt version string
  ** .dt %V  .dd currently active limit pattern, if any *
  ** .dt %>X .dd right justify the rest of the string and pad with ``X''
  ** .dt %|X .dd pad to the end of the line with ``X''
  ** .dt %*X .dd soft-fill with character ``X'' as pad
  ** .de
  ** .pp
  ** For an explanation of ``soft-fill'', see the $$index_format documentation.
  ** .pp
  ** * = can be optionally printed if nonzero
  ** .pp
  ** Some of the above sequences can be used to optionally print a string
  ** if their value is nonzero.  For example, you may only want to see the
  ** number of flagged messages if such messages exist, since zero is not
  ** particularly meaningful.  To optionally print a string based upon one
  ** of the above sequences, the following construct is used:
  ** .pp
  **  \fC%?<sequence_char>?<optional_string>?\fP
  ** .pp
  ** where \fIsequence_char\fP is a character from the table above, and
  ** \fIoptional_string\fP is the string you would like printed if
  ** \fIsequence_char\fP is nonzero.  \fIoptional_string\fP \fBmay\fP contain
  ** other sequences as well as normal text, but you may \fBnot\fP nest
  ** optional strings.
  ** .pp
  ** Here is an example illustrating how to optionally print the number of
  ** new messages in a mailbox:
  ** .pp
  ** \fC%?n?%n new messages.?\fP
  ** .pp
  ** You can also switch between two strings using the following construct:
  ** .pp
  ** \fC%?<sequence_char>?<if_string>&<else_string>?\fP
  ** .pp
  ** If the value of \fIsequence_char\fP is non-zero, \fIif_string\fP will
  ** be expanded, otherwise \fIelse_string\fP will be expanded.
  ** .pp
  ** You can force the result of any \fCprintf(3)\fP-like sequence to be lowercase
  ** by prefixing the sequence character with an underscore (``_'') sign.
  ** For example, if you want to display the local hostname in lowercase,
  ** you would use: ``\fC%_h\fP''.
  ** .pp
  ** If you prefix the sequence character with a colon (``:'') character, mutt
  ** will replace any dots in the expansion by underscores. This might be helpful
  ** with IMAP folders that don't like dots in folder names.
  */
  { "status_on_top",	DT_BOOL, R_BOTH|R_REFLOW, OPTSTATUSONTOP, 0 },
  /*
  ** .pp
  ** Setting this variable causes the ``status bar'' to be displayed on
  ** the first line of the screen rather than near the bottom. If $$help
  ** is \fIset\fP, too it'll be placed at the bottom.
  */
  { "strict_threads",	DT_BOOL, R_RESORT|R_RESORT_INIT|R_INDEX, OPTSTRICTTHREADS, 0 },
  /*
  ** .pp
  ** If \fIset\fP, threading will only make use of the ``In-Reply-To'' and
  ** ``References:'' fields when you $$sort by message threads.  By
  ** default, messages with the same subject are grouped together in
  ** ``pseudo threads.''. This may not always be desirable, such as in a
  ** personal mailbox where you might have several unrelated messages with
  ** the subjects like ``hi'' which will get grouped together. See also
  ** $$sort_re for a less drastic way of controlling this
  ** behavior.
  */
  { "suspend",		DT_BOOL, R_NONE, OPTSUSPEND, 1 },
  /*
  ** .pp
  ** When \fIunset\fP, mutt won't stop when the user presses the terminal's
  ** \fIsusp\fP key, usually ``^Z''. This is useful if you run mutt
  ** inside an xterm using a command like ``\fCxterm -e mutt\fP''.
  */
  { "text_flowed", 	DT_BOOL, R_NONE, OPTTEXTFLOWED,  0 },
  /*
  ** .pp
  ** When \fIset\fP, mutt will generate ``format=flowed'' bodies with a content type
  ** of ``\fCtext/plain; format=flowed\fP''.
  ** This format is easier to handle for some mailing software, and generally
  ** just looks like ordinary text.  To actually make use of this format's
  ** features, you'll need support in your editor.
  ** .pp
  ** Note that $$indent_string is ignored when this option is \fIset\fP.
  */
  { "thorough_search",	DT_BOOL, R_NONE, OPTTHOROUGHSRC, 1 },
  /*
  ** .pp
  ** Affects the \fC~b\fP and \fC~h\fP search operations described in
  ** section ``$patterns''.  If \fIset\fP, the headers and body/attachments of
  ** messages to be searched are decoded before searching. If \fIunset\fP,
  ** messages are searched as they appear in the folder.
  ** .pp
  ** Users searching attachments or for non-ASCII characters should \fIset\fP
  ** this value because decoding also includes MIME parsing/decoding and possible
  ** character set conversions. Otherwise mutt will attempt to match against the
  ** raw message received (for example quoted-printable encoded or with encoded
  ** headers) which may lead to incorrect search results.
  */
  { "thread_received",	DT_BOOL, R_RESORT|R_RESORT_INIT|R_INDEX, OPTTHREADRECEIVED, 0 },
  /*
  ** .pp
  ** When \fIset\fP, mutt uses the date received rather than the date sent
  ** to thread messages by subject.
  */
  { "tilde",		DT_BOOL, R_PAGER, OPTTILDE, 0 },
  /*
  ** .pp
  ** When \fIset\fP, the internal-pager will pad blank lines to the bottom of the
  ** screen with a tilde (``~'').
  */
  { "time_inc",		DT_NUM,	 R_NONE, UL &TimeInc, 0 },
  /*
  ** .pp
  ** Along with $$read_inc, $$write_inc, and $$net_inc, this
  ** variable controls the frequency with which progress updates are
  ** displayed. It suppresses updates less than $$time_inc milliseconds
  ** apart. This can improve throughput on systems with slow terminals,
  ** or when running mutt on a remote system.
  ** .pp
  ** Also see the ``$tuning'' section of the manual for performance considerations.
  */
  { "timeout",		DT_NUM,	 R_NONE, UL &Timeout, 600 },
  /*
  ** .pp
  ** When Mutt is waiting for user input either idling in menus or
  ** in an interactive prompt, Mutt would block until input is
  ** present. Depending on the context, this would prevent certain
  ** operations from working, like checking for new mail or keeping
  ** an IMAP connection alive.
  ** .pp
  ** This variable controls how many seconds Mutt will at most wait
  ** until it aborts waiting for input, performs these operations and
  ** continues to wait for input.
  ** .pp
  ** A value of zero or less will cause Mutt to never time out.
  */
  { "tmpdir",		DT_PATH, R_NONE, UL &Tempdir, 0 },
  /*
  ** .pp
  ** This variable allows you to specify where Mutt will place its
  ** temporary files needed for displaying and composing messages.  If
  ** this variable is not set, the environment variable \fC$$$TMPDIR\fP is
  ** used.  If \fC$$$TMPDIR\fP is not set then ``\fC/tmp\fP'' is used.
  */
  { "to_chars",		DT_STR,	 R_BOTH, UL &Tochars, UL " +TCFL" },
  /*
  ** .pp
  ** Controls the character used to indicate mail addressed to you.  The
  ** first character is the one used when the mail is \fInot\fP addressed to your
  ** address.  The second is used when you are the only
  ** recipient of the message.  The third is when your address
  ** appears in the ``To:'' header field, but you are not the only recipient of
  ** the message.  The fourth character is used when your
  ** address is specified in the ``Cc:'' header field, but you are not the only
  ** recipient.  The fifth character is used to indicate mail that was sent
  ** by \fIyou\fP.  The sixth character is used to indicate when a mail
  ** was sent to a mailing-list you subscribe to.
  */
  { "trash",		DT_PATH, R_NONE, UL &TrashPath, 0 },
  /*
  ** .pp
  ** If set, this variable specifies the path of the trash folder where the
  ** mails marked for deletion will be moved, instead of being irremediably
  ** purged.
  ** .pp
  ** NOTE: When you delete a message in the trash folder, it is really
  ** deleted, so that you have a way to clean the trash.
  */
  {"ts_icon_format",	DT_STR,  R_BOTH, UL &TSIconFormat, UL "M%?n?AIL&ail?"},
  /*
  ** .pp
  ** Controls the format of the icon title, as long as ``$$ts_enabled'' is set.
  ** This string is identical in formatting to the one used by
  ** ``$$status_format''.
  */
  {"ts_enabled",	DT_BOOL,  R_BOTH, OPTTSENABLED, 0},
  /* The default must be off to force in the validity checking. */
  /*
  ** .pp
  ** Controls whether mutt tries to set the terminal status line and icon name.
  ** Most terminal emulators emulate the status line in the window title.
  */
  {"ts_status_format",	DT_STR,   R_BOTH, UL &TSStatusFormat, UL "Mutt with %?m?%m messages&no messages?%?n? [%n NEW]?"},
  /*
  ** .pp
  ** Controls the format of the terminal status line (or window title),
  ** provided that ``$$ts_enabled'' has been set. This string is identical in
  ** formatting to the one used by ``$$status_format''.
  */
#ifdef USE_SOCKET
  { "tunnel",            DT_STR, R_NONE, UL &Tunnel, UL 0 },
  /*
  ** .pp
  ** Setting this variable will cause mutt to open a pipe to a command
  ** instead of a raw socket. You may be able to use this to set up
  ** preauthenticated connections to your IMAP/POP3/SMTP server. Example:
  ** .ts
  ** set tunnel="ssh -q mailhost.net /usr/local/libexec/imapd"
  ** .te
  ** .pp
  ** Note: For this example to work you must be able to log in to the remote
  ** machine without having to enter a password.
  ** .pp
  ** When set, Mutt uses the tunnel for all remote connections.
  ** Please see ``$account-hook'' in the manual for how to use different
  ** tunnel commands per connection.
  */
#endif
  { "uncollapse_jump", 	DT_BOOL, R_NONE, OPTUNCOLLAPSEJUMP, 0 },
  /*
  ** .pp
  ** When \fIset\fP, Mutt will jump to the next unread message, if any,
  ** when the current thread is \fIun\fPcollapsed.
  */
  { "use_8bitmime",	DT_BOOL, R_NONE, OPTUSE8BITMIME, 0 },
  /*
  ** .pp
  ** \fBWarning:\fP do not set this variable unless you are using a version
  ** of sendmail which supports the \fC-B8BITMIME\fP flag (such as sendmail
  ** 8.8.x) or you may not be able to send mail.
  ** .pp
  ** When \fIset\fP, Mutt will invoke $$sendmail with the \fC-B8BITMIME\fP
  ** flag when sending 8-bit messages to enable ESMTP negotiation.
  */
  { "use_domain",	DT_BOOL, R_NONE, OPTUSEDOMAIN, 1 },
  /*
  ** .pp
  ** When \fIset\fP, Mutt will qualify all local addresses (ones without the
  ** ``@host'' portion) with the value of $$hostname.  If \fIunset\fP, no
  ** addresses will be qualified.
  */
  { "use_envelope_from", 	DT_BOOL, R_NONE, OPTENVFROM, 0 },
  /*
   ** .pp
   ** When \fIset\fP, mutt will set the \fIenvelope\fP sender of the message.
   ** If $$envelope_from_address is \fIset\fP, it will be used as the sender
   ** address. If \fIunset\fP, mutt will attempt to derive the sender from the
   ** ``From:'' header.
   ** .pp
   ** Note that this information is passed to sendmail command using the
   ** \fC-f\fP command line switch. Therefore setting this option is not useful
   ** if the $$sendmail variable already contains \fC-f\fP or if the
   ** executable pointed to by $$sendmail doesn't support the \fC-f\fP switch.
   */
  { "envelope_from",	DT_SYN,  R_NONE, UL "use_envelope_from", 0 },
  /*
  */
  { "use_from",		DT_BOOL, R_NONE, OPTUSEFROM, 1 },
  /*
  ** .pp
  ** When \fIset\fP, Mutt will generate the ``From:'' header field when
  ** sending messages.  If \fIunset\fP, no ``From:'' header field will be
  ** generated unless the user explicitly sets one using the ``$my_hdr''
  ** command.
  */
#ifdef HAVE_GETADDRINFO
  { "use_ipv6",		DT_BOOL, R_NONE, OPTUSEIPV6, 1},
  /*
  ** .pp
  ** When \fIset\fP, Mutt will look for IPv6 addresses of hosts it tries to
  ** contact.  If this option is \fIunset\fP, Mutt will restrict itself to IPv4 addresses.
  ** Normally, the default should work.
  */
#endif /* HAVE_GETADDRINFO */
  { "user_agent",	DT_BOOL, R_NONE, OPTXMAILER, 1},
  /*
  ** .pp
  ** When \fIset\fP, mutt will add a ``User-Agent:'' header to outgoing
  ** messages, indicating which version of mutt was used for composing
  ** them.
  */
  { "visual",		DT_PATH, R_NONE, UL &Visual, 0 },
  /*
  ** .pp
  ** Specifies the visual editor to invoke when the ``\fC~v\fP'' command is
  ** given in the built-in editor.
  */
  { "wait_key",		DT_BOOL, R_NONE, OPTWAITKEY, 1 },
  /*
  ** .pp
  ** Controls whether Mutt will ask you to press a key after an external command
  ** has been invoked by these functions: \fC<shell-escape>\fP,
  ** \fC<pipe-message>\fP, \fC<pipe-entry>\fP, \fC<print-message>\fP,
  ** and \fC<print-entry>\fP commands.
  ** .pp
  ** It is also used when viewing attachments with ``$auto_view'', provided
  ** that the corresponding mailcap entry has a \fIneedsterminal\fP flag,
  ** and the external program is interactive.
  ** .pp
  ** When \fIset\fP, Mutt will always ask for a key. When \fIunset\fP, Mutt will wait
  ** for a key only if the external command returned a non-zero status.
  */
  { "weed",		DT_BOOL, R_NONE, OPTWEED, 1 },
  /*
  ** .pp
  ** When \fIset\fP, mutt will weed headers when displaying, forwarding,
  ** printing, or replying to messages.
  */
  { "wrap",             DT_NUM,  R_PAGER, UL &Wrap, 0 },
  /*
  ** .pp
  ** When set to a positive value, mutt will wrap text at $$wrap characters.
  ** When set to a negative value, mutt will wrap text so that there are $$wrap
  ** characters of empty space on the right side of the terminal. Setting it
  ** to zero makes mutt wrap at the terminal width.
  ** .pp
  ** Also see $$reflow_wrap.
  */
  { "wrap_headers",     DT_NUM,  R_PAGER, UL &WrapHeaders, 78 },
  /*
  ** .pp
  ** This option specifies the number of characters to use for wrapping
  ** an outgoing message's headers. Allowed values are between 78 and 998
  ** inclusive.
  ** .pp
  ** \fBNote:\fP This option usually shouldn't be changed. RFC5233
  ** recommends a line length of 78 (the default), so \fBplease only change
  ** this setting when you know what you're doing\fP.
  */
  { "wrap_search",	DT_BOOL, R_NONE, OPTWRAPSEARCH, 1 },
  /*
  ** .pp
  ** Controls whether searches wrap around the end.
  ** .pp
  ** When \fIset\fP, searches will wrap around the first (or last) item. When
  ** \fIunset\fP, incremental searches will not wrap.
  */
  { "wrapmargin",	DT_NUM,	 R_PAGER, UL &Wrap, 0 },
  /*
  ** .pp
  ** (DEPRECATED) Equivalent to setting $$wrap with a negative value.
  */
  { "write_bcc",	DT_BOOL, R_NONE, OPTWRITEBCC, 1},
  /*
  ** .pp
  ** Controls whether mutt writes out the ``Bcc:'' header when preparing
  ** messages to be sent.  Exim users may wish to unset this. If mutt
  ** is set to deliver directly via SMTP (see $$smtp_url), this
  ** option does nothing: mutt will never write out the ``Bcc:'' header
  ** in this case.
  */
  { "write_inc",	DT_NUM,	 R_NONE, UL &WriteInc, 10 },
  /*
  ** .pp
  ** When writing a mailbox, a message will be printed every
  ** $$write_inc messages to indicate progress.  If set to 0, only a
  ** single message will be displayed before writing a mailbox.
  ** .pp
  ** Also see the $$read_inc, $$net_inc and $$time_inc variables and the
  ** ``$tuning'' section of the manual for performance considerations.
  */
  {"xterm_icon",	DT_SYN,  R_NONE, UL "ts_icon_format", 0 },
  /*
  */
  {"xterm_title",	DT_SYN,  R_NONE, UL "ts_status_format", 0 },
  /*
  */
  {"xterm_set_titles",	DT_SYN,  R_NONE, UL "ts_enabled", 0 },
  /*
  */
<<<<<<< HEAD
  { "xlabel_delimiter", DT_STR, R_NONE, UL &XlabelDelim, UL "" },
  /*
  ** .pp
  ** The character used to delimit distinct keywords in X-Label headers.
  ** X-Label is primarily a Mutt artifact, and the semantics of the field
  ** were never defined: it is free-form text.  However interaction with
  ** X-Keywords:, X-Mozilla-Keys:, and Keywords: requires that we adopt
  ** some means of identifying separate keywords within the field.  Set
  ** this to your personal convention.
  ** .pp
  ** This affect both parsing existing X-Label headers and writing new
  ** X-Label headers.  You can modify this variable in runtime to accomplish
  ** various kinds of conversion.
  */
=======
#ifdef USE_NNTP
  { "x_comment_to",	DT_BOOL, R_NONE, OPTXCOMMENTTO, 0 },
  /*
  ** .pp
  ** If \fIset\fP, Mutt will add ``X-Comment-To:'' field (that contains full
  ** name of original article author) to article that followuped to newsgroup.
  */
#endif
>>>>>>> e7025d1c
  /*--*/
  { NULL, 0, 0, 0, 0 }
};

const struct mapping_t SortMethods[] = {
  { "date",		SORT_DATE },
  { "date-sent",	SORT_DATE },
  { "date-received",	SORT_RECEIVED },
  { "mailbox-order",	SORT_ORDER },
  { "subject",		SORT_SUBJECT },
  { "from",		SORT_FROM },
  { "size",		SORT_SIZE },
  { "threads",		SORT_THREADS },
  { "to",		SORT_TO },
  { "score",		SORT_SCORE },
  { "spam",		SORT_SPAM },
  { "label",		SORT_LABEL },
  { NULL,               0 }
};

/* same as SortMethods, but with "threads" replaced by "date" */

const struct mapping_t SortAuxMethods[] = {
  { "date",		SORT_DATE },
  { "date-sent",	SORT_DATE },
  { "date-received",	SORT_RECEIVED },
  { "mailbox-order",	SORT_ORDER },
  { "subject",		SORT_SUBJECT },
  { "from",		SORT_FROM },
  { "size",		SORT_SIZE },
  { "threads",		SORT_DATE },	/* note: sort_aux == threads
					 * isn't possible.
					 */
  { "to",		SORT_TO },
  { "score",		SORT_SCORE },
  { "spam",		SORT_SPAM },
  { "label",		SORT_LABEL },
  { NULL,               0 }
};


const struct mapping_t SortBrowserMethods[] = {
  { "alpha",	SORT_SUBJECT },
  { "count",	SORT_COUNT },
  { "date",	SORT_DATE },
  { "desc",	SORT_DESC },
  { "new",	SORT_COUNT_NEW },
  { "size",	SORT_SIZE },
  { "unsorted",	SORT_ORDER },
  { NULL,       0 }
};

const struct mapping_t SortAliasMethods[] = {
  { "alias",	SORT_ALIAS },
  { "address",	SORT_ADDRESS },
  { "unsorted", SORT_ORDER },
  { NULL,       0 }
};

const struct mapping_t SortKeyMethods[] = {
  { "address",	SORT_ADDRESS },
  { "date",	SORT_DATE },
  { "keyid",	SORT_KEYID },
  { "trust",	SORT_TRUST },
  { NULL,       0 }
};

const struct mapping_t SortSidebarMethods[] = {
  { "alpha",		SORT_PATH },
  { "count",		SORT_COUNT },
  { "flagged",		SORT_FLAGGED },
  { "mailbox-order",	SORT_ORDER },
  { "name",		SORT_PATH },
  { "new",		SORT_COUNT_NEW },
  { "path",		SORT_PATH },
  { "unsorted",		SORT_ORDER },
  { NULL,		0 }
};


/* functions used to parse commands in a rc file */

static int parse_list (BUFFER *, BUFFER *, unsigned long, BUFFER *);
static int parse_spam_list (BUFFER *, BUFFER *, unsigned long, BUFFER *);
static int parse_unlist (BUFFER *, BUFFER *, unsigned long, BUFFER *);

static int parse_group (BUFFER *, BUFFER *, unsigned long, BUFFER *);

static int parse_lists (BUFFER *, BUFFER *, unsigned long, BUFFER *);
static int parse_unlists (BUFFER *, BUFFER *, unsigned long, BUFFER *);
static int parse_alias (BUFFER *, BUFFER *, unsigned long, BUFFER *);
static int parse_unalias (BUFFER *, BUFFER *, unsigned long, BUFFER *);
static int finish_source (BUFFER *, BUFFER *, unsigned long, BUFFER *);
static int parse_ifdef (BUFFER *, BUFFER *, unsigned long, BUFFER *);
static int parse_ignore (BUFFER *, BUFFER *, unsigned long, BUFFER *);
static int parse_unignore (BUFFER *, BUFFER *, unsigned long, BUFFER *);
static int parse_source (BUFFER *, BUFFER *, unsigned long, BUFFER *);
static int parse_set (BUFFER *, BUFFER *, unsigned long, BUFFER *);
static int parse_my_hdr (BUFFER *, BUFFER *, unsigned long, BUFFER *);
static int parse_unmy_hdr (BUFFER *, BUFFER *, unsigned long, BUFFER *);
static int parse_subscribe (BUFFER *, BUFFER *, unsigned long, BUFFER *);
static int parse_unsubscribe (BUFFER *, BUFFER *, unsigned long, BUFFER *);
static int parse_attachments (BUFFER *, BUFFER *, unsigned long, BUFFER *);
static int parse_unattachments (BUFFER *, BUFFER *, unsigned long, BUFFER *);


static int parse_alternates (BUFFER *, BUFFER *, unsigned long, BUFFER *);
static int parse_unalternates (BUFFER *, BUFFER *, unsigned long, BUFFER *);

/* Parse -group arguments */
static int parse_group_context (group_context_t **ctx, BUFFER *buf, BUFFER *s, unsigned long data, BUFFER *err);


struct command_t
{
  char *name;
  int (*func) (BUFFER *, BUFFER *, unsigned long, BUFFER *);
  unsigned long data;
};

const struct command_t Commands[] = {
  { "alternates",	parse_alternates,	0 },
  { "unalternates",	parse_unalternates,	0 },
#ifdef USE_SOCKET
  { "account-hook",     mutt_parse_hook,        MUTT_ACCOUNTHOOK },
#endif
  { "alias",		parse_alias,		0 },
  { "attachments",	parse_attachments,	0 },
  { "unattachments",parse_unattachments,0 },
  { "auto_view",	parse_list,		UL &AutoViewList },
  { "alternative_order",	parse_list,	UL &AlternativeOrderList},
  { "bind",		mutt_parse_bind,	0 },
  { "charset-hook",	mutt_parse_hook,	MUTT_CHARSETHOOK },
#ifdef HAVE_COLOR
  { "color",		mutt_parse_color,	0 },
  { "uncolor",		mutt_parse_uncolor,	0 },
#endif
  { "exec",		mutt_parse_exec,	0 },
  { "fcc-hook",		mutt_parse_hook,	MUTT_FCCHOOK },
  { "fcc-save-hook",	mutt_parse_hook,	MUTT_FCCHOOK | MUTT_SAVEHOOK },
  { "folder-hook",	mutt_parse_hook,	MUTT_FOLDERHOOK },
#ifdef USE_COMPRESSED
  { "open-hook",	mutt_parse_hook,	MUTT_OPENHOOK },
  { "close-hook",	mutt_parse_hook,	MUTT_CLOSEHOOK },
  { "append-hook",	mutt_parse_hook,	MUTT_APPENDHOOK },
#endif
  { "group",		parse_group,		MUTT_GROUP },
  { "ungroup",		parse_group,		MUTT_UNGROUP },
  { "hdr_order",	parse_list,		UL &HeaderOrderList },
  { "ifdef",		parse_ifdef,		0 },
  { "ifndef",		parse_ifdef,		1 },
  { "finish",		finish_source,		0 },
#ifdef HAVE_ICONV
  { "iconv-hook",	mutt_parse_hook,	MUTT_ICONVHOOK },
#endif
  { "ignore",		parse_ignore,		0 },
  { "lists",		parse_lists,		0 },
  { "macro",		mutt_parse_macro,	0 },
  { "mailboxes",	mutt_parse_mailboxes,	MUTT_MAILBOXES },
  { "unmailboxes",	mutt_parse_mailboxes,	MUTT_UNMAILBOXES },
  { "mailto_allow",	parse_list,		UL &MailtoAllow },
  { "unmailto_allow",	parse_unlist,		UL &MailtoAllow },
  { "message-hook",	mutt_parse_hook,	MUTT_MESSAGEHOOK },
  { "mbox-hook",	mutt_parse_hook,	MUTT_MBOXHOOK },
  { "mime_lookup",	parse_list,	UL &MimeLookupList },
  { "unmime_lookup",	parse_unlist,	UL &MimeLookupList },
  { "mono",		mutt_parse_mono,	0 },
  { "my_hdr",		parse_my_hdr,		0 },
  { "pgp-hook",		mutt_parse_hook,	MUTT_CRYPTHOOK },
  { "crypt-hook",	mutt_parse_hook,	MUTT_CRYPTHOOK },
  { "push",		mutt_parse_push,	0 },
  { "reply-hook",	mutt_parse_hook,	MUTT_REPLYHOOK },
  { "reset",		parse_set,		MUTT_SET_RESET },
  { "save-hook",	mutt_parse_hook,	MUTT_SAVEHOOK },
  { "score",		mutt_parse_score,	0 },
  { "send-hook",	mutt_parse_hook,	MUTT_SENDHOOK },
  { "send2-hook",	mutt_parse_hook,	MUTT_SEND2HOOK },
  { "set",		parse_set,		0 },
#ifdef USE_SIDEBAR
  { "sidebar_whitelist",parse_list,		UL &SidebarWhitelist },
#endif
  { "source",		parse_source,		0 },
  { "spam",		parse_spam_list,	MUTT_SPAM },
  { "nospam",		parse_spam_list,	MUTT_NOSPAM },
  { "subscribe",	parse_subscribe,	0 },
  { "toggle",		parse_set,		MUTT_SET_INV },
  { "unalias",		parse_unalias,		0 },
  { "unalternative_order",parse_unlist,		UL &AlternativeOrderList },
  { "unauto_view",	parse_unlist,		UL &AutoViewList },
  { "unhdr_order",	parse_unlist,		UL &HeaderOrderList },
  { "unhook",		mutt_parse_unhook,	0 },
  { "unignore",		parse_unignore,		0 },
  { "unlists",		parse_unlists,		0 },
  { "unmono",		mutt_parse_unmono,	0 },
  { "unmy_hdr",		parse_unmy_hdr,		0 },
  { "unscore",		mutt_parse_unscore,	0 },
  { "unset",		parse_set,		MUTT_SET_UNSET },
  { "unsubscribe",	parse_unsubscribe,	0 },
  { NULL,		NULL,			0 }
};<|MERGE_RESOLUTION|>--- conflicted
+++ resolved
@@ -4031,7 +4031,6 @@
   {"xterm_set_titles",	DT_SYN,  R_NONE, UL "ts_enabled", 0 },
   /*
   */
-<<<<<<< HEAD
   { "xlabel_delimiter", DT_STR, R_NONE, UL &XlabelDelim, UL "" },
   /*
   ** .pp
@@ -4046,7 +4045,6 @@
   ** X-Label headers.  You can modify this variable in runtime to accomplish
   ** various kinds of conversion.
   */
-=======
 #ifdef USE_NNTP
   { "x_comment_to",	DT_BOOL, R_NONE, OPTXCOMMENTTO, 0 },
   /*
@@ -4055,7 +4053,6 @@
   ** name of original article author) to article that followuped to newsgroup.
   */
 #endif
->>>>>>> e7025d1c
   /*--*/
   { NULL, 0, 0, 0, 0 }
 };
