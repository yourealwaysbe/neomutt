--- conflicted
+++ resolved
@@ -1099,9 +1099,6 @@
   wchar_t wc;
   mbstate_t mbstate;
   int wrap_cols = mutt_term_width ((flags & M_PAGER_NOWRAP) ? 0 : Wrap);
-#ifdef USE_SIDEBAR
-  wrap_cols -= SidebarWidth;
-#endif
 
   if (check_attachment_marker ((char *)buf) == 0)
     wrap_cols = COLS;
@@ -1844,21 +1841,13 @@
 	size_t l2 = sizeof (buffer);
 	hfi.hdr = (IsHeader (extra)) ? extra->hdr : extra->bdy->hdr;
 	mutt_make_string_info (buffer, l1 < l2 ? l1 : l2, NONULL (PagerFmt), &hfi, M_FORMAT_MAKEPRINT);
-<<<<<<< HEAD
 	mutt_draw_statusline (statuswidth, buffer);
-=======
-	mutt_paddstr (statuswidth, buffer);
->>>>>>> bb082444
       }
       else
       {
 	char bn[STRING];
 	snprintf (bn, sizeof (bn), "%s (%s)", banner, pager_progress_str);
-<<<<<<< HEAD
 	mutt_draw_statusline (statuswidth, bn);
-=======
-	mutt_paddstr (statuswidth, bn);
->>>>>>> bb082444
       }
 #ifdef USE_SIDEBAR
       if (!option (OPTSTATUSONTOP) || PagerIndexLines == 0)
@@ -1880,11 +1869,7 @@
        * flags for this message might have changed. */
       menu_redraw_current (index);
 #ifdef USE_SIDEBAR
-<<<<<<< HEAD
-      sb_draw();
-=======
       mutt_sb_draw();
->>>>>>> bb082444
 #endif
 
       /* print out the index status bar */
@@ -1900,11 +1885,7 @@
 #ifdef USE_SIDEBAR
     /* if we're not using the index, update every time */
     if (index == 0)
-<<<<<<< HEAD
-      sb_draw();
-=======
       mutt_sb_draw();
->>>>>>> bb082444
 #endif
 
     redraw = 0;
@@ -2854,11 +2835,7 @@
       case OP_SIDEBAR_PAGE_UP:
       case OP_SIDEBAR_PREV:
       case OP_SIDEBAR_PREV_NEW:
-<<<<<<< HEAD
-	sb_change_mailbox (ch);
-=======
 	mutt_sb_change_mailbox (ch);
->>>>>>> bb082444
 	break;
 
       case OP_SIDEBAR_TOGGLE_VISIBLE:
