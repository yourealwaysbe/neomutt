--- conflicted
+++ resolved
@@ -8768,7 +8768,6 @@
 
 </sect1>
 
-<<<<<<< HEAD
 <sect1 id="cond-date">
   <title>Conditional Dates Patch</title>
   <subtitle>Use rules to choose date format</subtitle>
@@ -8779,25 +8778,12 @@
     <para>
       To check if Mutt supports <quote>Conditional Dates</quote>, look for
       <quote>patch-cond-date</quote> in the mutt version.
-=======
-<sect1 id="tls-sni">
-  <title>TLS-SNI Patch</title>
-  <subtitle>Negotiate with a server for a TSL/SSL certificate</subtitle>
-
-  <sect2 id="tls-sni-patch">
-    <title>Patch</title>
-
-    <para>
-      To check if Mutt supports <quote>TLS-SNI</quote>, look for
-      <quote>patch-tls-sni</quote> in the mutt version.
->>>>>>> cb6a8f24
       See: <xref linkend="mutt-patches"/>.
     </para>
 
     <itemizedlist>
       <title>Dependencies:</title>
       <listitem><para>mutt-1.6.2</para></listitem>
-<<<<<<< HEAD
       <listitem><para><link linkend="nested-if">nested-if patch</link></para></listitem>
     </itemizedlist>
 
@@ -9240,51 +9226,10 @@
 
 <!--
   <sect2 id="index-color-variables">
-=======
-      <listitem><para>OpenSSL</para></listitem>
-    </itemizedlist>
-
-    <para>This patch is part of the <ulink url="http://www.neomutt.org/">NeoMutt Project</ulink>.</para>
-  </sect2>
-
-  <sect2 id="tls-sni-intro">
-    <title>Introduction</title>
-
-    <para>
-    The <quote>TLS-SNI</quote> patch adds support for TLS virtual hosting.
-    If your mail server doesn't support this everything will still work
-    normally.
-    </para>
-
-    <para>
-    TLS supports sending the expected server hostname during the
-    handshake, via the SNI extension.  This can be used to select a
-    server certificate to issue to the client, permitting
-    virtual-hosting without requiring multiple IP addresses.
-    </para>
-
-    <para>
-    This has been tested against Exim 4.80, which optionally logs SNI
-    and can perform vhosting.
-    </para>
-
-        <para>
-    To verify TLS SNI support by a server, you can use:
-        </para>
-
-<screen>
-openssl s_client -host &lt;imap server&gt; -port &lt;port&gt; -tls1 -servername &lt;imap server&gt;
-</screen>
-  </sect2>
-
-<!--
-  <sect2 id="tls-sni-variables">
->>>>>>> cb6a8f24
     <title>Variables</title>
     <para>None</para>
   </sect2>
 
-<<<<<<< HEAD
   <sect2 id="index-color-functions">
     <title>Functions</title>
     <para>None</para>
@@ -9599,42 +9544,26 @@
 
 <!--
   <sect2 id="nested-if-functions">
-=======
-  <sect2 id="tls-sni-functions">
->>>>>>> cb6a8f24
     <title>Functions</title>
     <para>None</para>
   </sect2>
 
-<<<<<<< HEAD
   <sect2 id="nested-if-commands">
-=======
-  <sect2 id="tls-sni-commands">
->>>>>>> cb6a8f24
     <title>Commands</title>
     <para>None</para>
   </sect2>
 
-<<<<<<< HEAD
   <sect2 id="nested-if-colors">
-=======
-  <sect2 id="tls-sni-colors">
->>>>>>> cb6a8f24
     <title>Colors</title>
     <para>None</para>
   </sect2>
 
-<<<<<<< HEAD
   <sect2 id="nested-if-sort">
-=======
-  <sect2 id="tls-sni-sort">
->>>>>>> cb6a8f24
     <title>Sort</title>
     <para>None</para>
   </sect2>
 -->
 
-<<<<<<< HEAD
   <sect2 id="nested-if-muttrc">
     <title>Muttrc</title>
 <screen>
@@ -9666,19 +9595,10 @@
   </sect2>
 
   <sect2 id="nested-if-see-also">
-=======
-  <sect2 id="tls-sni-muttrc">
-    <title>Muttrc</title>
-    <para>None</para>
-  </sect2>
-
-  <sect2 id="tls-sni-see-also">
->>>>>>> cb6a8f24
     <title>See Also</title>
 
     <itemizedlist>
       <listitem><para><ulink url="http://www.neomutt.org/">NeoMutt Project</ulink></para></listitem>
-<<<<<<< HEAD
       <listitem><para><link linkend="cond-date">cond-date patch</link></para></listitem>
       <listitem><para><link linkend="index-format">$index_format</link></para></listitem>
       <listitem><para><link linkend="status-format">$status_format</link></para></listitem>
@@ -9696,27 +9616,11 @@
     <title>Credits</title>
     <itemizedlist>
     <listitem><para>David Champion <email>dgc@uchicago.edu</email></para></listitem>
-=======
-    </itemizedlist>
-  </sect2>
-
-  <sect2 id="tls-sni-known-bugs">
-    <title>Known Bugs</title>
-    <para>None</para>
-  </sect2>
-
-  <sect2 id="tls-sni-credits">
-    <title>Credits</title>
-    <itemizedlist>
-    <listitem><para>Jeremy Katz <email>katzj@linuxpower.org</email></para></listitem>
-    <listitem><para>Phil Pennock <email>mutt-dev@spodhuis.demon.nl</email></para></listitem>
->>>>>>> cb6a8f24
     <listitem><para>Richard Russon <email>rich@flatcap.org</email></para></listitem>
     </itemizedlist>
   </sect2>
 </sect1>
 
-<<<<<<< HEAD
 <sect1 id="notmuch">
   <title>Notmuch Patch</title>
   <subtitle>Email search engine</subtitle>
@@ -11042,114 +10946,112 @@
 </sect1>
 
 <sect1 id="tls-sni">
-	<title>TLS-SNI Patch</title>
-	<subtitle>Negotiate with a server for a TSL/SSL certificate</subtitle>
-
-	<sect2 id="tls-sni-patch">
-		<title>Patch</title>
-
-		<para>
-			To check if Mutt supports <quote>TLS-SNI</quote>, look for
-			<quote>patch-tls-sni</quote> in the mutt version.
-			See: <xref linkend="mutt-patches"/>.
-		</para>
-
-		<itemizedlist>
-			<title>Dependencies:</title>
-			<listitem><para>mutt-1.6.2</para></listitem>
-			<listitem><para>OpenSSL</para></listitem>
-		</itemizedlist>
-
-		<para>This patch is part of the <ulink url="http://www.neomutt.org/">NeoMutt Project</ulink>.</para>
-	</sect2>
-
-	<sect2 id="tls-sni-intro">
-		<title>Introduction</title>
-
-		<para>
-		The <quote>TLS-SNI</quote> patch adds support for TLS virtual hosting.
-		If your mail server doesn't support this everything will still work
-		normally.
-		</para>
-
-		<para>
-		TLS supports sending the expected server hostname during the
-		handshake, via the SNI extension.  This can be used to select a
-		server certificate to issue to the client, permitting
-		virtual-hosting without requiring multiple IP addresses.
-		</para>
-
-		<para>
-		This has been tested against Exim 4.80, which optionally logs SNI
-		and can perform vhosting.
-		</para>
+  <title>TLS-SNI Patch</title>
+  <subtitle>Negotiate with a server for a TSL/SSL certificate</subtitle>
+
+  <sect2 id="tls-sni-patch">
+    <title>Patch</title>
+
+    <para>
+      To check if Mutt supports <quote>TLS-SNI</quote>, look for
+      <quote>patch-tls-sni</quote> in the mutt version.
+      See: <xref linkend="mutt-patches"/>.
+    </para>
+
+    <itemizedlist>
+      <title>Dependencies:</title>
+      <listitem><para>mutt-1.6.2</para></listitem>
+      <listitem><para>OpenSSL</para></listitem>
+    </itemizedlist>
+
+    <para>This patch is part of the <ulink url="http://www.neomutt.org/">NeoMutt Project</ulink>.</para>
+  </sect2>
+
+  <sect2 id="tls-sni-intro">
+    <title>Introduction</title>
+
+    <para>
+    The <quote>TLS-SNI</quote> patch adds support for TLS virtual hosting.
+    If your mail server doesn't support this everything will still work
+    normally.
+    </para>
+
+    <para>
+    TLS supports sending the expected server hostname during the
+    handshake, via the SNI extension.  This can be used to select a
+    server certificate to issue to the client, permitting
+    virtual-hosting without requiring multiple IP addresses.
+    </para>
+
+    <para>
+    This has been tested against Exim 4.80, which optionally logs SNI
+    and can perform vhosting.
+    </para>
 
         <para>
-		To verify TLS SNI support by a server, you can use:
+    To verify TLS SNI support by a server, you can use:
         </para>
 
 <screen>
 openssl s_client -host &lt;imap server&gt; -port &lt;port&gt; -tls1 -servername &lt;imap server&gt;
 </screen>
-	</sect2>
+  </sect2>
 
 <!--
-	<sect2 id="tls-sni-variables">
-		<title>Variables</title>
-		<para>None</para>
-	</sect2>
-
-	<sect2 id="tls-sni-functions">
-		<title>Functions</title>
-		<para>None</para>
-	</sect2>
-
-	<sect2 id="tls-sni-commands">
-		<title>Commands</title>
-		<para>None</para>
-	</sect2>
-
-	<sect2 id="tls-sni-colors">
-		<title>Colors</title>
-		<para>None</para>
-	</sect2>
-
-	<sect2 id="tls-sni-sort">
-		<title>Sort</title>
-		<para>None</para>
-	</sect2>
+  <sect2 id="tls-sni-variables">
+    <title>Variables</title>
+    <para>None</para>
+  </sect2>
+
+  <sect2 id="tls-sni-functions">
+    <title>Functions</title>
+    <para>None</para>
+  </sect2>
+
+  <sect2 id="tls-sni-commands">
+    <title>Commands</title>
+    <para>None</para>
+  </sect2>
+
+  <sect2 id="tls-sni-colors">
+    <title>Colors</title>
+    <para>None</para>
+  </sect2>
+
+  <sect2 id="tls-sni-sort">
+    <title>Sort</title>
+    <para>None</para>
+  </sect2>
 -->
 
-	<sect2 id="tls-sni-muttrc">
-		<title>Muttrc</title>
-		<para>None</para>
-	</sect2>
-
-	<sect2 id="tls-sni-see-also">
-		<title>See Also</title>
-
-		<itemizedlist>
-			<listitem><para><ulink url="http://www.neomutt.org/">NeoMutt Project</ulink></para></listitem>
-		</itemizedlist>
-	</sect2>
-
-	<sect2 id="tls-sni-known-bugs">
-		<title>Known Bugs</title>
-		<para>None</para>
-	</sect2>
-
-	<sect2 id="tls-sni-credits">
-		<title>Credits</title>
-		<itemizedlist>
-		<listitem><para>Jeremy Katz <email>katzj@linuxpower.org</email></para></listitem>
-		<listitem><para>Phil Pennock <email>mutt-dev@spodhuis.demon.nl</email></para></listitem>
-		<listitem><para>Richard Russon <email>rich@flatcap.org</email></para></listitem>
-		</itemizedlist>
-	</sect2>
+  <sect2 id="tls-sni-muttrc">
+    <title>Muttrc</title>
+    <para>None</para>
+  </sect2>
+
+  <sect2 id="tls-sni-see-also">
+    <title>See Also</title>
+
+    <itemizedlist>
+      <listitem><para><ulink url="http://www.neomutt.org/">NeoMutt Project</ulink></para></listitem>
+    </itemizedlist>
+  </sect2>
+
+  <sect2 id="tls-sni-known-bugs">
+    <title>Known Bugs</title>
+    <para>None</para>
+  </sect2>
+
+  <sect2 id="tls-sni-credits">
+    <title>Credits</title>
+    <itemizedlist>
+    <listitem><para>Jeremy Katz <email>katzj@linuxpower.org</email></para></listitem>
+    <listitem><para>Phil Pennock <email>mutt-dev@spodhuis.demon.nl</email></para></listitem>
+    <listitem><para>Richard Russon <email>rich@flatcap.org</email></para></listitem>
+    </itemizedlist>
+  </sect2>
 </sect1>
 
-=======
->>>>>>> cb6a8f24
 </chapter>
 
 <chapter id="security">
